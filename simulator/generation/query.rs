--- conflicted
+++ resolved
@@ -11,12 +11,8 @@
     generation::{Arbitrary, ArbitraryFrom, GenerationContext, query::SelectFree},
     model::{
         query::{
-<<<<<<< HEAD
             Create, CreateIndex, Delete, DropIndex, Insert, Select, alter_table::AlterTable,
-=======
-            Create, CreateIndex, Delete, Insert, Select,
             pragma::{Pragma, VacuumMode},
->>>>>>> 87a630ca
             update::Update,
         },
         table::Table,
@@ -88,7 +84,18 @@
     Query::CreateIndex(create_index)
 }
 
-<<<<<<< HEAD
+fn random_pragma<R: rand::Rng + ?Sized>(rng: &mut R, _conn_ctx: &impl GenerationContext) -> Query {
+    const ALL_MODES: [VacuumMode; 2] = [
+        VacuumMode::None,
+        // VacuumMode::Incremental, not implemented yer
+        VacuumMode::Full,
+    ];
+
+    let mode = ALL_MODES.choose(rng).unwrap();
+
+    Query::Pragma(Pragma::AutoVacuumMode(mode.clone()))
+}
+
 fn random_alter_table<R: rand::Rng + ?Sized>(
     rng: &mut R,
     conn_ctx: &impl GenerationContext,
@@ -108,18 +115,6 @@
             .any(|table| !table.indexes.is_empty())
     );
     Query::DropIndex(DropIndex::arbitrary(rng, conn_ctx))
-=======
-fn random_pragma<R: rand::Rng + ?Sized>(rng: &mut R, _conn_ctx: &impl GenerationContext) -> Query {
-    const ALL_MODES: [VacuumMode; 2] = [
-        VacuumMode::None,
-        // VacuumMode::Incremental, not implemented yer
-        VacuumMode::Full,
-    ];
-
-    let mode = ALL_MODES.choose(rng).unwrap();
-
-    Query::Pragma(Pragma::AutoVacuumMode(mode.clone()))
->>>>>>> 87a630ca
 }
 
 /// Possible queries that can be generated given the table state
@@ -182,7 +177,7 @@
             QueryDiscriminants::Placeholder => {
                 unreachable!("Query Placeholders should not be generated")
             }
-            QueryDiscriminants::Pragma => remaining.pragma,
+            QueryDiscriminants::Pragma => remaining.pragma_count,
         }
     }
 }
