#![allow(unused_variables)]
use crate::function::AlterTableFunc;
use crate::numeric::{NullableInteger, Numeric};
use crate::schema::Table;
use crate::storage::btree::{
    integrity_check, IntegrityCheckError, IntegrityCheckState, PageCategory,
};
use crate::storage::database::DatabaseFile;
use crate::storage::page_cache::PageCache;
use crate::storage::pager::{AtomicDbState, CreateBTreeFlags, DbState};
<<<<<<< HEAD
use crate::storage::sqlite3_ondisk::{read_varint, PageSize};
=======
use crate::storage::sqlite3_ondisk::{read_varint, DatabaseHeader};
>>>>>>> 1d2b461a
use crate::translate::collate::CollationSeq;
use crate::types::{
    compare_immutable, compare_records_generic, Extendable, IOCompletions, ImmutableRecord,
    SeekResult, Text,
};
use crate::util::normalize_ident;
use crate::vdbe::insn::InsertFlags;
use crate::vdbe::registers_to_ref_values;
use crate::vector::{vector_concat, vector_slice};
use crate::{
    error::{
        LimboError, SQLITE_CONSTRAINT, SQLITE_CONSTRAINT_NOTNULL, SQLITE_CONSTRAINT_PRIMARYKEY,
    },
    ext::ExtValue,
    function::{AggFunc, ExtFunc, MathFunc, MathFuncArity, ScalarFunc, VectorFunc},
    functions::{
        datetime::{
            exec_date, exec_datetime_full, exec_julianday, exec_strftime, exec_time, exec_unixepoch,
        },
        printf::exec_printf,
    },
    translate::emitter::TransactionMode,
};
use crate::{get_cursor, MvCursor};
use std::env::temp_dir;
use std::ops::DerefMut;
use std::{
    borrow::BorrowMut,
    sync::{Arc, Mutex},
};
use turso_macros::match_ignore_ascii_case;

use crate::pseudo::PseudoCursor;

use crate::{
    schema::{affinity, Affinity},
    storage::btree::{BTreeCursor, BTreeKey},
};

use crate::{
    storage::wal::CheckpointResult,
    types::{
        AggContext, Cursor, ExternalAggState, IOResult, SeekKey, SeekOp, SumAggState, Value,
        ValueType,
    },
    util::{
        cast_real_to_integer, cast_text_to_integer, cast_text_to_numeric, cast_text_to_real,
        checked_cast_text_to_numeric, parse_schema_rows, RoundToPrecision,
    },
    vdbe::{
        builder::CursorType,
        insn::{IdxInsertFlags, Insn},
    },
    vector::{vector32, vector64, vector_distance_cos, vector_distance_l2, vector_extract},
};

use crate::{info, turso_assert, OpenFlags, RefValue, Row, TransactionState};

use super::{
    insn::{Cookie, RegisterOrLiteral},
    CommitState,
};
use parking_lot::RwLock;
use rand::{thread_rng, Rng};
use turso_parser::ast;
use turso_parser::parser::Parser;

use super::{
    likeop::{construct_like_escape_arg, exec_glob, exec_like_with_escape},
    sorter::Sorter,
};
use regex::{Regex, RegexBuilder};
use std::collections::HashMap;

#[cfg(feature = "json")]
use crate::{
    function::JsonFunc, json, json::convert_dbtype_to_raw_jsonb, json::get_json,
    json::is_json_valid, json::json_array, json::json_array_length, json::json_arrow_extract,
    json::json_arrow_shift_extract, json::json_error_position, json::json_extract,
    json::json_from_raw_bytes_agg, json::json_insert, json::json_object, json::json_patch,
    json::json_quote, json::json_remove, json::json_replace, json::json_set, json::json_type,
    json::jsonb, json::jsonb_array, json::jsonb_extract, json::jsonb_insert, json::jsonb_object,
    json::jsonb_patch, json::jsonb_remove, json::jsonb_replace, json::jsonb_set,
};

use super::{make_record, Program, ProgramState, Register};

#[cfg(feature = "fs")]
use crate::resolve_ext_path;
use crate::{bail_constraint_error, must_be_btree_cursor, MvStore, Pager, Result};

/// Macro to destructure an Insn enum variant, only to be used when it
/// is *impossible* to be another variant.
macro_rules! load_insn {
    ($variant:ident { $($field:tt $(: $binding:pat)?),* $(,)? }, $insn:expr) => {
        #[cfg(debug_assertions)]
        let Insn::$variant { $($field $(: $binding)?),* } = $insn else {
            panic!("Expected Insn::{}, got {:?}", stringify!($variant), $insn);
        };
        #[cfg(not(debug_assertions))]
        let Insn::$variant { $($field $(: $binding)?),*} = $insn else {
             // this will optimize away the branch
            unsafe { std::hint::unreachable_unchecked() };
        };
    };
}

macro_rules! return_if_io {
    ($expr:expr) => {
        match $expr {
            Ok(IOResult::Done(v)) => v,
            Ok(IOResult::IO(io)) => return Ok(InsnFunctionStepResult::IO(io)),
            Err(err) => return Err(err),
        }
    };
}

pub type InsnFunction = fn(
    &Program,
    &mut ProgramState,
    &Insn,
    &Arc<Pager>,
    Option<&Arc<MvStore>>,
) -> Result<InsnFunctionStepResult>;

/// Compare two values using the specified collation for text values.
/// Non-text values are compared using their natural ordering.
fn compare_with_collation(
    lhs: &Value,
    rhs: &Value,
    collation: Option<CollationSeq>,
) -> std::cmp::Ordering {
    match (lhs, rhs) {
        (Value::Text(lhs_text), Value::Text(rhs_text)) => {
            if let Some(coll) = collation {
                coll.compare_strings(lhs_text.as_str(), rhs_text.as_str())
            } else {
                lhs.cmp(rhs)
            }
        }
        _ => lhs.cmp(rhs),
    }
}

pub enum InsnFunctionStepResult {
    Done,
    IO(IOCompletions),
    Row,
    Interrupt,
    Step,
}

impl<T> From<IOResult<T>> for InsnFunctionStepResult {
    fn from(value: IOResult<T>) -> Self {
        match value {
            IOResult::Done(_) => InsnFunctionStepResult::Done,
            IOResult::IO(io) => InsnFunctionStepResult::IO(io),
        }
    }
}

pub fn op_init(
    _program: &Program,
    state: &mut ProgramState,
    insn: &Insn,
    pager: &Arc<Pager>,
    mv_store: Option<&Arc<MvStore>>,
) -> Result<InsnFunctionStepResult> {
    load_insn!(Init { target_pc }, insn);
    assert!(target_pc.is_offset());
    state.pc = target_pc.as_offset_int();
    Ok(InsnFunctionStepResult::Step)
}

pub fn op_add(
    program: &Program,
    state: &mut ProgramState,
    insn: &Insn,
    pager: &Arc<Pager>,
    mv_store: Option<&Arc<MvStore>>,
) -> Result<InsnFunctionStepResult> {
    load_insn!(Add { lhs, rhs, dest }, insn);
    state.registers[*dest] = Register::Value(
        state.registers[*lhs]
            .get_value()
            .exec_add(state.registers[*rhs].get_value()),
    );
    state.pc += 1;
    Ok(InsnFunctionStepResult::Step)
}

pub fn op_subtract(
    program: &Program,
    state: &mut ProgramState,
    insn: &Insn,
    pager: &Arc<Pager>,
    mv_store: Option<&Arc<MvStore>>,
) -> Result<InsnFunctionStepResult> {
    load_insn!(Subtract { lhs, rhs, dest }, insn);
    state.registers[*dest] = Register::Value(
        state.registers[*lhs]
            .get_value()
            .exec_subtract(state.registers[*rhs].get_value()),
    );
    state.pc += 1;
    Ok(InsnFunctionStepResult::Step)
}

pub fn op_multiply(
    program: &Program,
    state: &mut ProgramState,
    insn: &Insn,
    pager: &Arc<Pager>,
    mv_store: Option<&Arc<MvStore>>,
) -> Result<InsnFunctionStepResult> {
    load_insn!(Multiply { lhs, rhs, dest }, insn);
    state.registers[*dest] = Register::Value(
        state.registers[*lhs]
            .get_value()
            .exec_multiply(state.registers[*rhs].get_value()),
    );
    state.pc += 1;
    Ok(InsnFunctionStepResult::Step)
}

pub fn op_divide(
    program: &Program,
    state: &mut ProgramState,
    insn: &Insn,
    pager: &Arc<Pager>,
    mv_store: Option<&Arc<MvStore>>,
) -> Result<InsnFunctionStepResult> {
    load_insn!(Divide { lhs, rhs, dest }, insn);
    state.registers[*dest] = Register::Value(
        state.registers[*lhs]
            .get_value()
            .exec_divide(state.registers[*rhs].get_value()),
    );
    state.pc += 1;
    Ok(InsnFunctionStepResult::Step)
}

pub fn op_drop_index(
    program: &Program,
    state: &mut ProgramState,
    insn: &Insn,
    pager: &Arc<Pager>,
    mv_store: Option<&Arc<MvStore>>,
) -> Result<InsnFunctionStepResult> {
    load_insn!(DropIndex { index, db: _ }, insn);
    program
        .connection
        .with_schema_mut(|schema| schema.remove_index(index));
    state.pc += 1;
    Ok(InsnFunctionStepResult::Step)
}

pub fn op_remainder(
    program: &Program,
    state: &mut ProgramState,
    insn: &Insn,
    pager: &Arc<Pager>,
    mv_store: Option<&Arc<MvStore>>,
) -> Result<InsnFunctionStepResult> {
    load_insn!(Remainder { lhs, rhs, dest }, insn);
    state.registers[*dest] = Register::Value(
        state.registers[*lhs]
            .get_value()
            .exec_remainder(state.registers[*rhs].get_value()),
    );
    state.pc += 1;
    Ok(InsnFunctionStepResult::Step)
}

pub fn op_bit_and(
    program: &Program,
    state: &mut ProgramState,
    insn: &Insn,
    pager: &Arc<Pager>,
    mv_store: Option<&Arc<MvStore>>,
) -> Result<InsnFunctionStepResult> {
    load_insn!(BitAnd { lhs, rhs, dest }, insn);
    state.registers[*dest] = Register::Value(
        state.registers[*lhs]
            .get_value()
            .exec_bit_and(state.registers[*rhs].get_value()),
    );
    state.pc += 1;
    Ok(InsnFunctionStepResult::Step)
}

pub fn op_bit_or(
    program: &Program,
    state: &mut ProgramState,
    insn: &Insn,
    pager: &Arc<Pager>,
    mv_store: Option<&Arc<MvStore>>,
) -> Result<InsnFunctionStepResult> {
    load_insn!(BitOr { lhs, rhs, dest }, insn);
    state.registers[*dest] = Register::Value(
        state.registers[*lhs]
            .get_value()
            .exec_bit_or(state.registers[*rhs].get_value()),
    );
    state.pc += 1;
    Ok(InsnFunctionStepResult::Step)
}

pub fn op_bit_not(
    program: &Program,
    state: &mut ProgramState,
    insn: &Insn,
    pager: &Arc<Pager>,
    mv_store: Option<&Arc<MvStore>>,
) -> Result<InsnFunctionStepResult> {
    load_insn!(BitNot { reg, dest }, insn);
    state.registers[*dest] = Register::Value(state.registers[*reg].get_value().exec_bit_not());
    state.pc += 1;
    Ok(InsnFunctionStepResult::Step)
}

#[derive(Debug)]
pub enum OpCheckpointState {
    StartCheckpoint,
    FinishCheckpoint { result: Option<CheckpointResult> },
    CompleteResult { result: Result<CheckpointResult> },
}

pub fn op_checkpoint(
    program: &Program,
    state: &mut ProgramState,
    insn: &Insn,
    pager: &Arc<Pager>,
    mv_store: Option<&Arc<MvStore>>,
) -> Result<InsnFunctionStepResult> {
    match op_checkpoint_inner(program, state, insn, pager, mv_store) {
        Ok(result) => Ok(result),
        Err(err) => {
            state.op_checkpoint_state = OpCheckpointState::StartCheckpoint;
            Err(err)
        }
    }
}

pub fn op_checkpoint_inner(
    program: &Program,
    state: &mut ProgramState,
    insn: &Insn,
    pager: &Arc<Pager>,
    mv_store: Option<&Arc<MvStore>>,
) -> Result<InsnFunctionStepResult> {
    load_insn!(
        Checkpoint {
            database: _,
            checkpoint_mode,
            dest,
        },
        insn
    );
    if !program.connection.auto_commit.get() {
        // TODO: sqlite returns "Runtime error: database table is locked (6)" when a table is in use
        // when a checkpoint is attempted. We don't have table locks, so return TableLocked for any
        // attempt to checkpoint in an interactive transaction. This does not end the transaction,
        // however.
        return Err(LimboError::TableLocked);
    }
    loop {
        match &mut state.op_checkpoint_state {
            OpCheckpointState::StartCheckpoint => {
                let step_result = program
                    .connection
                    .pager
                    .borrow_mut()
                    .wal_checkpoint_start(*checkpoint_mode);
                match step_result {
                    Ok(IOResult::Done(result)) => {
                        state.op_checkpoint_state = OpCheckpointState::FinishCheckpoint {
                            result: Some(result),
                        };
                        continue;
                    }
                    Ok(IOResult::IO(io)) => return Ok(InsnFunctionStepResult::IO(io)),
                    Err(err) => {
                        state.op_checkpoint_state =
                            OpCheckpointState::CompleteResult { result: Err(err) };
                        continue;
                    }
                }
            }
            OpCheckpointState::FinishCheckpoint { result } => {
                let step_result = program
                    .connection
                    .pager
                    .borrow_mut()
                    .wal_checkpoint_finish(result.as_mut().unwrap());
                match step_result {
                    Ok(IOResult::Done(())) => {
                        state.op_checkpoint_state = OpCheckpointState::CompleteResult {
                            result: Ok(result.take().unwrap()),
                        };
                        continue;
                    }
                    Ok(IOResult::IO(io)) => return Ok(InsnFunctionStepResult::IO(io)),
                    Err(err) => {
                        state.op_checkpoint_state =
                            OpCheckpointState::CompleteResult { result: Err(err) };
                        continue;
                    }
                }
            }
            OpCheckpointState::CompleteResult { result } => {
                match result {
                    Ok(CheckpointResult {
                        num_attempted,
                        num_backfilled,
                        ..
                    }) => {
                        // https://sqlite.org/pragma.html#pragma_wal_checkpoint
                        // 1st col: 1 (checkpoint SQLITE_BUSY) or 0 (not busy).
                        state.registers[*dest] = Register::Value(Value::Integer(0));
                        // 2nd col: # modified pages written to wal file
                        state.registers[*dest + 1] =
                            Register::Value(Value::Integer(*num_attempted as i64));
                        // 3rd col: # pages moved to db after checkpoint
                        state.registers[*dest + 2] =
                            Register::Value(Value::Integer(*num_backfilled as i64));
                    }
                    Err(_err) => state.registers[*dest] = Register::Value(Value::Integer(1)),
                }

                state.pc += 1;
                return Ok(InsnFunctionStepResult::Step);
            }
        }
    }
}

pub fn op_null(
    program: &Program,
    state: &mut ProgramState,
    insn: &Insn,
    pager: &Arc<Pager>,
    mv_store: Option<&Arc<MvStore>>,
) -> Result<InsnFunctionStepResult> {
    match insn {
        Insn::Null { dest, dest_end } | Insn::BeginSubrtn { dest, dest_end } => {
            if let Some(dest_end) = dest_end {
                for i in *dest..=*dest_end {
                    state.registers[i] = Register::Value(Value::Null);
                }
            } else {
                state.registers[*dest] = Register::Value(Value::Null);
            }
        }
        _ => unreachable!("unexpected Insn {:?}", insn),
    }
    state.pc += 1;
    Ok(InsnFunctionStepResult::Step)
}

pub fn op_null_row(
    program: &Program,
    state: &mut ProgramState,
    insn: &Insn,
    pager: &Arc<Pager>,
    mv_store: Option<&Arc<MvStore>>,
) -> Result<InsnFunctionStepResult> {
    load_insn!(NullRow { cursor_id }, insn);
    {
        let cursor = must_be_btree_cursor!(*cursor_id, program.cursor_ref, state, "NullRow");
        let cursor = cursor.as_btree_mut();
        cursor.set_null_flag(true);
    }
    state.pc += 1;
    Ok(InsnFunctionStepResult::Step)
}

pub fn op_compare(
    program: &Program,
    state: &mut ProgramState,
    insn: &Insn,
    pager: &Arc<Pager>,
    mv_store: Option<&Arc<MvStore>>,
) -> Result<InsnFunctionStepResult> {
    load_insn!(
        Compare {
            start_reg_a,
            start_reg_b,
            count,
            collation,
        },
        insn
    );
    let start_reg_a = *start_reg_a;
    let start_reg_b = *start_reg_b;
    let count = *count;
    let collation = collation.unwrap_or_default();

    if start_reg_a + count > start_reg_b {
        return Err(LimboError::InternalError(
            "Compare registers overlap".to_string(),
        ));
    }

    let mut cmp = None;
    for i in 0..count {
        let a = state.registers[start_reg_a + i].get_value();
        let b = state.registers[start_reg_b + i].get_value();
        cmp = match (a, b) {
            (Value::Text(left), Value::Text(right)) => {
                Some(collation.compare_strings(left.as_str(), right.as_str()))
            }
            _ => Some(a.cmp(b)),
        };
        if cmp != Some(std::cmp::Ordering::Equal) {
            break;
        }
    }
    state.last_compare = cmp;
    state.pc += 1;
    Ok(InsnFunctionStepResult::Step)
}

pub fn op_jump(
    program: &Program,
    state: &mut ProgramState,
    insn: &Insn,
    pager: &Arc<Pager>,
    mv_store: Option<&Arc<MvStore>>,
) -> Result<InsnFunctionStepResult> {
    load_insn!(
        Jump {
            target_pc_lt,
            target_pc_eq,
            target_pc_gt,
        },
        insn
    );
    assert!(target_pc_lt.is_offset());
    assert!(target_pc_eq.is_offset());
    assert!(target_pc_gt.is_offset());
    let cmp = state.last_compare.take();
    if cmp.is_none() {
        return Err(LimboError::InternalError(
            "Jump without compare".to_string(),
        ));
    }
    let target_pc = match cmp.unwrap() {
        std::cmp::Ordering::Less => *target_pc_lt,
        std::cmp::Ordering::Equal => *target_pc_eq,
        std::cmp::Ordering::Greater => *target_pc_gt,
    };
    state.pc = target_pc.as_offset_int();
    Ok(InsnFunctionStepResult::Step)
}

pub fn op_move(
    program: &Program,
    state: &mut ProgramState,
    insn: &Insn,
    pager: &Arc<Pager>,
    mv_store: Option<&Arc<MvStore>>,
) -> Result<InsnFunctionStepResult> {
    load_insn!(
        Move {
            source_reg,
            dest_reg,
            count,
        },
        insn
    );
    let source_reg = *source_reg;
    let dest_reg = *dest_reg;
    let count = *count;
    for i in 0..count {
        state.registers[dest_reg + i] = std::mem::replace(
            &mut state.registers[source_reg + i],
            Register::Value(Value::Null),
        );
    }
    state.pc += 1;
    Ok(InsnFunctionStepResult::Step)
}

pub fn op_if_pos(
    program: &Program,
    state: &mut ProgramState,
    insn: &Insn,
    pager: &Arc<Pager>,
    mv_store: Option<&Arc<MvStore>>,
) -> Result<InsnFunctionStepResult> {
    load_insn!(
        IfPos {
            reg,
            target_pc,
            decrement_by,
        },
        insn
    );
    assert!(target_pc.is_offset());
    let reg = *reg;
    let target_pc = *target_pc;
    match state.registers[reg].get_value() {
        Value::Integer(n) if *n > 0 => {
            state.pc = target_pc.as_offset_int();
            state.registers[reg] = Register::Value(Value::Integer(*n - *decrement_by as i64));
        }
        Value::Integer(_) => {
            state.pc += 1;
        }
        _ => {
            return Err(LimboError::InternalError(
                "IfPos: the value in the register is not an integer".into(),
            ));
        }
    }
    Ok(InsnFunctionStepResult::Step)
}

pub fn op_not_null(
    program: &Program,
    state: &mut ProgramState,
    insn: &Insn,
    pager: &Arc<Pager>,
    mv_store: Option<&Arc<MvStore>>,
) -> Result<InsnFunctionStepResult> {
    load_insn!(NotNull { reg, target_pc }, insn);
    assert!(target_pc.is_offset());
    let reg = *reg;
    let target_pc = *target_pc;
    match &state.registers[reg].get_value() {
        Value::Null => {
            state.pc += 1;
        }
        _ => {
            state.pc = target_pc.as_offset_int();
        }
    }
    Ok(InsnFunctionStepResult::Step)
}

#[derive(Debug, Clone, Copy, PartialEq)]
enum ComparisonOp {
    Eq,
    Ne,
    Lt,
    Le,
    Gt,
    Ge,
}

impl ComparisonOp {
    fn compare(&self, lhs: &Value, rhs: &Value, collation: &CollationSeq) -> bool {
        match (lhs, rhs) {
            (Value::Text(lhs_text), Value::Text(rhs_text)) => {
                let order = collation.compare_strings(lhs_text.as_str(), rhs_text.as_str());
                match self {
                    ComparisonOp::Eq => order.is_eq(),
                    ComparisonOp::Ne => order.is_ne(),
                    ComparisonOp::Lt => order.is_lt(),
                    ComparisonOp::Le => order.is_le(),
                    ComparisonOp::Gt => order.is_gt(),
                    ComparisonOp::Ge => order.is_ge(),
                }
            }
            (_, _) => match self {
                ComparisonOp::Eq => *lhs == *rhs,
                ComparisonOp::Ne => *lhs != *rhs,
                ComparisonOp::Lt => *lhs < *rhs,
                ComparisonOp::Le => *lhs <= *rhs,
                ComparisonOp::Gt => *lhs > *rhs,
                ComparisonOp::Ge => *lhs >= *rhs,
            },
        }
    }

    fn compare_integers(&self, lhs: &Value, rhs: &Value) -> bool {
        match self {
            ComparisonOp::Eq => lhs == rhs,
            ComparisonOp::Ne => lhs != rhs,
            ComparisonOp::Lt => lhs < rhs,
            ComparisonOp::Le => lhs <= rhs,
            ComparisonOp::Gt => lhs > rhs,
            ComparisonOp::Ge => lhs >= rhs,
        }
    }

    fn handle_nulls(&self, lhs: &Value, rhs: &Value, null_eq: bool, jump_if_null: bool) -> bool {
        match self {
            ComparisonOp::Eq => {
                let both_null = lhs == rhs;
                (null_eq && both_null) || (!null_eq && jump_if_null)
            }
            ComparisonOp::Ne => {
                let at_least_one_null = lhs != rhs;
                (null_eq && at_least_one_null) || (!null_eq && jump_if_null)
            }
            ComparisonOp::Lt | ComparisonOp::Le | ComparisonOp::Gt | ComparisonOp::Ge => {
                jump_if_null
            }
        }
    }
}

pub fn op_comparison(
    program: &Program,
    state: &mut ProgramState,
    insn: &Insn,
    pager: &Arc<Pager>,
    mv_store: Option<&Arc<MvStore>>,
) -> Result<InsnFunctionStepResult> {
    let (lhs, rhs, target_pc, flags, collation, op) = match insn {
        Insn::Eq {
            lhs,
            rhs,
            target_pc,
            flags,
            collation,
        } => (
            *lhs,
            *rhs,
            *target_pc,
            *flags,
            collation.unwrap_or_default(),
            ComparisonOp::Eq,
        ),
        Insn::Ne {
            lhs,
            rhs,
            target_pc,
            flags,
            collation,
        } => (
            *lhs,
            *rhs,
            *target_pc,
            *flags,
            collation.unwrap_or_default(),
            ComparisonOp::Ne,
        ),
        Insn::Lt {
            lhs,
            rhs,
            target_pc,
            flags,
            collation,
        } => (
            *lhs,
            *rhs,
            *target_pc,
            *flags,
            collation.unwrap_or_default(),
            ComparisonOp::Lt,
        ),
        Insn::Le {
            lhs,
            rhs,
            target_pc,
            flags,
            collation,
        } => (
            *lhs,
            *rhs,
            *target_pc,
            *flags,
            collation.unwrap_or_default(),
            ComparisonOp::Le,
        ),
        Insn::Gt {
            lhs,
            rhs,
            target_pc,
            flags,
            collation,
        } => (
            *lhs,
            *rhs,
            *target_pc,
            *flags,
            collation.unwrap_or_default(),
            ComparisonOp::Gt,
        ),
        Insn::Ge {
            lhs,
            rhs,
            target_pc,
            flags,
            collation,
        } => (
            *lhs,
            *rhs,
            *target_pc,
            *flags,
            collation.unwrap_or_default(),
            ComparisonOp::Ge,
        ),
        _ => unreachable!("unexpected Insn {:?}", insn),
    };

    assert!(target_pc.is_offset());

    let nulleq = flags.has_nulleq();
    let jump_if_null = flags.has_jump_if_null();
    let affinity = flags.get_affinity();

    let lhs_value = state.registers[lhs].get_value();
    let rhs_value = state.registers[rhs].get_value();

    // Fast path for integers
    if matches!(lhs_value, Value::Integer(_)) && matches!(rhs_value, Value::Integer(_)) {
        if op.compare_integers(lhs_value, rhs_value) {
            state.pc = target_pc.as_offset_int();
        } else {
            state.pc += 1;
        }
        return Ok(InsnFunctionStepResult::Step);
    }

    // Handle NULL values
    if matches!(lhs_value, Value::Null) || matches!(rhs_value, Value::Null) {
        if op.handle_nulls(lhs_value, rhs_value, nulleq, jump_if_null) {
            state.pc = target_pc.as_offset_int();
        } else {
            state.pc += 1;
        }
        return Ok(InsnFunctionStepResult::Step);
    }

    let mut lhs_temp_reg = None;
    let mut rhs_temp_reg = None;

    let mut lhs_converted = false;
    let mut rhs_converted = false;

    // Apply affinity conversions
    match affinity {
        Affinity::Numeric | Affinity::Integer => {
            let lhs_is_text = matches!(state.registers[lhs].get_value(), Value::Text(_));
            let rhs_is_text = matches!(state.registers[rhs].get_value(), Value::Text(_));

            if lhs_is_text || rhs_is_text {
                if lhs_is_text {
                    lhs_temp_reg = Some(state.registers[lhs].clone());
                    lhs_converted = apply_numeric_affinity(lhs_temp_reg.as_mut().unwrap(), false);
                }
                if rhs_is_text {
                    rhs_temp_reg = Some(state.registers[rhs].clone());
                    rhs_converted = apply_numeric_affinity(rhs_temp_reg.as_mut().unwrap(), false);
                }
            }
        }

        Affinity::Text => {
            let lhs_is_text = matches!(state.registers[lhs].get_value(), Value::Text(_));
            let rhs_is_text = matches!(state.registers[rhs].get_value(), Value::Text(_));

            if lhs_is_text || rhs_is_text {
                if is_numeric_value(&state.registers[lhs]) {
                    lhs_temp_reg = Some(state.registers[lhs].clone());
                    lhs_converted = stringify_register(lhs_temp_reg.as_mut().unwrap());
                }

                if is_numeric_value(&state.registers[rhs]) {
                    rhs_temp_reg = Some(state.registers[rhs].clone());
                    rhs_converted = stringify_register(rhs_temp_reg.as_mut().unwrap());
                }
            }
        }

        Affinity::Real => {
            if matches!(state.registers[lhs].get_value(), Value::Text(_)) {
                lhs_temp_reg = Some(state.registers[lhs].clone());
                lhs_converted = apply_numeric_affinity(lhs_temp_reg.as_mut().unwrap(), false);
            }

            if matches!(state.registers[rhs].get_value(), Value::Text(_)) {
                rhs_temp_reg = Some(state.registers[rhs].clone());
                rhs_converted = apply_numeric_affinity(rhs_temp_reg.as_mut().unwrap(), false);
            }

            if let Value::Integer(i) =
                (lhs_temp_reg.as_ref().unwrap_or(&state.registers[lhs])).get_value()
            {
                lhs_temp_reg = Some(Register::Value(Value::Float(*i as f64)));
                lhs_converted = true;
            }

            if let Value::Integer(i) = rhs_temp_reg
                .as_ref()
                .unwrap_or(&state.registers[rhs])
                .get_value()
            {
                rhs_temp_reg = Some(Register::Value(Value::Float(*i as f64)));
                rhs_converted = true;
            }
        }

        Affinity::Blob => {} // Do nothing for blob affinity.
    }

    let should_jump = op.compare(
        lhs_temp_reg
            .as_ref()
            .unwrap_or(&state.registers[lhs])
            .get_value(),
        rhs_temp_reg
            .as_ref()
            .unwrap_or(&state.registers[rhs])
            .get_value(),
        &collation,
    );

    if lhs_converted {
        state.registers[lhs] = lhs_temp_reg.unwrap();
    }

    if rhs_converted {
        state.registers[rhs] = rhs_temp_reg.unwrap();
    }

    if should_jump {
        state.pc = target_pc.as_offset_int();
    } else {
        state.pc += 1;
    }

    Ok(InsnFunctionStepResult::Step)
}

pub fn op_if(
    program: &Program,
    state: &mut ProgramState,
    insn: &Insn,
    pager: &Arc<Pager>,
    mv_store: Option<&Arc<MvStore>>,
) -> Result<InsnFunctionStepResult> {
    load_insn!(
        If {
            reg,
            target_pc,
            jump_if_null,
        },
        insn
    );
    assert!(target_pc.is_offset());
    if state.registers[*reg]
        .get_value()
        .exec_if(*jump_if_null, false)
    {
        state.pc = target_pc.as_offset_int();
    } else {
        state.pc += 1;
    }
    Ok(InsnFunctionStepResult::Step)
}

pub fn op_if_not(
    program: &Program,
    state: &mut ProgramState,
    insn: &Insn,
    pager: &Arc<Pager>,
    mv_store: Option<&Arc<MvStore>>,
) -> Result<InsnFunctionStepResult> {
    load_insn!(
        IfNot {
            reg,
            target_pc,
            jump_if_null,
        },
        insn
    );
    assert!(target_pc.is_offset());
    if state.registers[*reg]
        .get_value()
        .exec_if(*jump_if_null, true)
    {
        state.pc = target_pc.as_offset_int();
    } else {
        state.pc += 1;
    }
    Ok(InsnFunctionStepResult::Step)
}

pub fn op_open_read(
    program: &Program,
    state: &mut ProgramState,
    insn: &Insn,
    _pager: &Arc<Pager>,
    mv_store: Option<&Arc<MvStore>>,
) -> Result<InsnFunctionStepResult> {
    load_insn!(
        OpenRead {
            cursor_id,
            root_page,
            db,
        },
        insn
    );

    let pager = program.get_pager_from_database_index(db);

    let (_, cursor_type) = program.cursor_ref.get(*cursor_id).unwrap();
    let mv_cursor = match program.connection.mv_tx.get() {
        Some((tx_id, _)) => {
            let table_id = *root_page as u64;
            let mv_store = mv_store.unwrap().clone();
            let mv_cursor = Arc::new(RwLock::new(
                MvCursor::new(mv_store, tx_id, table_id, pager.clone()).unwrap(),
            ));
            Some(mv_cursor)
        }
        None => None,
    };
    let cursors = &mut state.cursors;
    let num_columns = match cursor_type {
        CursorType::BTreeTable(table_rc) => table_rc.columns.len(),
        CursorType::BTreeIndex(index_arc) => index_arc.columns.len(),
        CursorType::MaterializedView(table_rc, _) => table_rc.columns.len(),
        _ => unreachable!("This should not have happened"),
    };

    match cursor_type {
        CursorType::MaterializedView(_, view_mutex) => {
            // This is a materialized view with storage
            // Create btree cursor for reading the persistent data
            let btree_cursor = Box::new(BTreeCursor::new_table(
                mv_cursor,
                pager.clone(),
                *root_page,
                num_columns,
            ));

            // Get the view name and look up or create its transaction state
            let view_name = view_mutex.lock().unwrap().name().to_string();
            let tx_state = program
                .connection
                .view_transaction_states
                .get_or_create(&view_name);

            // Create materialized view cursor with this view's transaction state
            let mv_cursor = crate::incremental::cursor::MaterializedViewCursor::new(
                btree_cursor,
                view_mutex.clone(),
                pager.clone(),
                tx_state,
            )?;

            cursors
                .get_mut(*cursor_id)
                .unwrap()
                .replace(Cursor::new_materialized_view(mv_cursor));
        }
        CursorType::BTreeTable(_) => {
            // Regular table
            let cursor = BTreeCursor::new_table(mv_cursor, pager.clone(), *root_page, num_columns);
            cursors
                .get_mut(*cursor_id)
                .unwrap()
                .replace(Cursor::new_btree(cursor));
        }
        CursorType::BTreeIndex(index) => {
            let cursor = BTreeCursor::new_index(
                mv_cursor,
                pager.clone(),
                *root_page,
                index.as_ref(),
                num_columns,
            );
            cursors
                .get_mut(*cursor_id)
                .unwrap()
                .replace(Cursor::new_btree(cursor));
        }
        CursorType::Pseudo(_) => {
            panic!("OpenRead on pseudo cursor");
        }
        CursorType::Sorter => {
            panic!("OpenRead on sorter cursor");
        }
        CursorType::VirtualTable(_) => {
            panic!("OpenRead on virtual table cursor, use Insn:VOpen instead");
        }
    }
    state.pc += 1;
    Ok(InsnFunctionStepResult::Step)
}

pub fn op_vopen(
    program: &Program,
    state: &mut ProgramState,
    insn: &Insn,
    pager: &Arc<Pager>,
    mv_store: Option<&Arc<MvStore>>,
) -> Result<InsnFunctionStepResult> {
    load_insn!(VOpen { cursor_id }, insn);
    let (_, cursor_type) = program.cursor_ref.get(*cursor_id).unwrap();
    let CursorType::VirtualTable(virtual_table) = cursor_type else {
        panic!("VOpen on non-virtual table cursor");
    };
    let cursor = virtual_table.open(program.connection.clone())?;
    state
        .cursors
        .get_mut(*cursor_id)
        .unwrap_or_else(|| panic!("cursor id {} out of bounds", *cursor_id))
        .replace(Cursor::Virtual(cursor));
    state.pc += 1;
    Ok(InsnFunctionStepResult::Step)
}

pub fn op_vcreate(
    program: &Program,
    state: &mut ProgramState,
    insn: &Insn,
    pager: &Arc<Pager>,
    mv_store: Option<&Arc<MvStore>>,
) -> Result<InsnFunctionStepResult> {
    load_insn!(
        VCreate {
            module_name,
            table_name,
            args_reg,
        },
        insn
    );
    let module_name = state.registers[*module_name].get_value().to_string();
    let table_name = state.registers[*table_name].get_value().to_string();
    let args = if let Some(args_reg) = args_reg {
        if let Register::Record(rec) = &state.registers[*args_reg] {
            rec.get_values().iter().map(|v| v.to_ffi()).collect()
        } else {
            return Err(LimboError::InternalError(
                "VCreate: args_reg is not a record".to_string(),
            ));
        }
    } else {
        vec![]
    };
    let conn = program.connection.clone();
    let table =
        crate::VirtualTable::table(Some(&table_name), &module_name, args, &conn.syms.read())?;
    {
        conn.syms.write().vtabs.insert(table_name, table.clone());
    }
    state.pc += 1;
    Ok(InsnFunctionStepResult::Step)
}

pub fn op_vfilter(
    program: &Program,
    state: &mut ProgramState,
    insn: &Insn,
    pager: &Arc<Pager>,
    mv_store: Option<&Arc<MvStore>>,
) -> Result<InsnFunctionStepResult> {
    load_insn!(
        VFilter {
            cursor_id,
            pc_if_empty,
            arg_count,
            args_reg,
            idx_str,
            idx_num,
        },
        insn
    );
    let has_rows = {
        let cursor = get_cursor!(state, *cursor_id);
        let cursor = cursor.as_virtual_mut();
        let mut args = Vec::with_capacity(*arg_count);
        for i in 0..*arg_count {
            args.push(state.registers[args_reg + i].get_value().clone());
        }
        let idx_str = if let Some(idx_str) = idx_str {
            Some(state.registers[*idx_str].get_value().to_string())
        } else {
            None
        };
        cursor.filter(*idx_num as i32, idx_str, *arg_count, args)?
    };
    // Increment filter_operations metric for virtual table filter
    state.metrics.filter_operations = state.metrics.filter_operations.saturating_add(1);
    if !has_rows {
        state.pc = pc_if_empty.as_offset_int();
    } else {
        // VFilter positions to the first row if any exist, which counts as a read
        state.metrics.rows_read = state.metrics.rows_read.saturating_add(1);
        state.pc += 1;
    }
    Ok(InsnFunctionStepResult::Step)
}

pub fn op_vcolumn(
    program: &Program,
    state: &mut ProgramState,
    insn: &Insn,
    pager: &Arc<Pager>,
    mv_store: Option<&Arc<MvStore>>,
) -> Result<InsnFunctionStepResult> {
    load_insn!(
        VColumn {
            cursor_id,
            column,
            dest,
        },
        insn
    );
    let value = {
        let cursor = state.get_cursor(*cursor_id);
        let cursor = cursor.as_virtual_mut();
        cursor.column(*column)?
    };
    state.registers[*dest] = Register::Value(value);
    state.pc += 1;
    Ok(InsnFunctionStepResult::Step)
}

pub fn op_vupdate(
    program: &Program,
    state: &mut ProgramState,
    insn: &Insn,
    pager: &Arc<Pager>,
    mv_store: Option<&Arc<MvStore>>,
) -> Result<InsnFunctionStepResult> {
    load_insn!(
        VUpdate {
            cursor_id,
            arg_count,
            start_reg,
            conflict_action,
            ..
        },
        insn
    );
    let (_, cursor_type) = program.cursor_ref.get(*cursor_id).unwrap();
    let CursorType::VirtualTable(virtual_table) = cursor_type else {
        panic!("VUpdate on non-virtual table cursor");
    };
    if virtual_table.readonly() {
        return Err(LimboError::ReadOnly);
    }

    if *arg_count < 2 {
        return Err(LimboError::InternalError(
            "VUpdate: arg_count must be at least 2 (rowid and insert_rowid)".to_string(),
        ));
    }
    let mut argv = Vec::with_capacity(*arg_count);
    for i in 0..*arg_count {
        if let Some(value) = state.registers.get(*start_reg + i) {
            argv.push(value.get_value().clone());
        } else {
            return Err(LimboError::InternalError(format!(
                "VUpdate: register out of bounds at {}",
                *start_reg + i
            )));
        }
    }
    let result = virtual_table.update(&argv);
    match result {
        Ok(Some(new_rowid)) => {
            if *conflict_action == 5 {
                // ResolveType::Replace
                program.connection.update_last_rowid(new_rowid);
            }
            state.pc += 1;
        }
        Ok(None) => {
            // no-op or successful update without rowid return
            state.pc += 1;
        }
        Err(e) => {
            // virtual table update failed
            return Err(LimboError::ExtensionError(format!(
                "Virtual table update failed: {e}"
            )));
        }
    }
    Ok(InsnFunctionStepResult::Step)
}

pub fn op_vnext(
    program: &Program,
    state: &mut ProgramState,
    insn: &Insn,
    pager: &Arc<Pager>,
    mv_store: Option<&Arc<MvStore>>,
) -> Result<InsnFunctionStepResult> {
    load_insn!(
        VNext {
            cursor_id,
            pc_if_next,
        },
        insn
    );
    let has_more = {
        let cursor = state.get_cursor(*cursor_id);
        let cursor = cursor.as_virtual_mut();
        cursor.next()?
    };
    if has_more {
        // Increment metrics for row read from virtual table (including materialized views)
        state.metrics.rows_read = state.metrics.rows_read.saturating_add(1);
        state.pc = pc_if_next.as_offset_int();
    } else {
        state.pc += 1;
    }
    Ok(InsnFunctionStepResult::Step)
}

pub fn op_vdestroy(
    program: &Program,
    state: &mut ProgramState,
    insn: &Insn,
    pager: &Arc<Pager>,
    mv_store: Option<&Arc<MvStore>>,
) -> Result<InsnFunctionStepResult> {
    load_insn!(VDestroy { db, table_name }, insn);
    let conn = program.connection.clone();
    {
        let Some(vtab) = conn.syms.write().vtabs.remove(table_name) else {
            return Err(crate::LimboError::InternalError(
                "Could not find Virtual Table to Destroy".to_string(),
            ));
        };
        vtab.destroy()?;
    }

    state.pc += 1;
    Ok(InsnFunctionStepResult::Step)
}

pub fn op_open_pseudo(
    program: &Program,
    state: &mut ProgramState,
    insn: &Insn,
    pager: &Arc<Pager>,
    mv_store: Option<&Arc<MvStore>>,
) -> Result<InsnFunctionStepResult> {
    load_insn!(
        OpenPseudo {
            cursor_id,
            content_reg: _,
            num_fields: _,
        },
        insn
    );
    {
        let cursors = &mut state.cursors;
        let cursor = PseudoCursor::default();
        cursors
            .get_mut(*cursor_id)
            .unwrap()
            .replace(Cursor::new_pseudo(cursor));
    }
    state.pc += 1;
    Ok(InsnFunctionStepResult::Step)
}

pub fn op_rewind(
    program: &Program,
    state: &mut ProgramState,
    insn: &Insn,
    pager: &Arc<Pager>,
    mv_store: Option<&Arc<MvStore>>,
) -> Result<InsnFunctionStepResult> {
    load_insn!(
        Rewind {
            cursor_id,
            pc_if_empty,
        },
        insn
    );
    assert!(pc_if_empty.is_offset());
    let is_empty = {
        let cursor = state.get_cursor(*cursor_id);
        match cursor {
            Cursor::BTree(btree_cursor) => {
                return_if_io!(btree_cursor.rewind());
                btree_cursor.is_empty()
            }
            Cursor::MaterializedView(mv_cursor) => {
                return_if_io!(mv_cursor.rewind());
                !mv_cursor.is_valid()?
            }
            _ => panic!("Rewind on non-btree/materialized-view cursor"),
        }
    };
    if is_empty {
        state.pc = pc_if_empty.as_offset_int();
    } else {
        // Rewind positions to the first row, which is effectively a read
        state.metrics.rows_read = state.metrics.rows_read.saturating_add(1);
        state.pc += 1;
    }
    Ok(InsnFunctionStepResult::Step)
}

pub fn op_last(
    program: &Program,
    state: &mut ProgramState,
    insn: &Insn,
    pager: &Arc<Pager>,
    mv_store: Option<&Arc<MvStore>>,
) -> Result<InsnFunctionStepResult> {
    load_insn!(
        Last {
            cursor_id,
            pc_if_empty,
        },
        insn
    );
    assert!(pc_if_empty.is_offset());
    let is_empty = {
        let cursor = must_be_btree_cursor!(*cursor_id, program.cursor_ref, state, "Last");
        let cursor = cursor.as_btree_mut();
        return_if_io!(cursor.last());
        cursor.is_empty()
    };
    if is_empty {
        state.pc = pc_if_empty.as_offset_int();
    } else {
        // Last positions to the last row, which is effectively a read
        state.metrics.rows_read = state.metrics.rows_read.saturating_add(1);
        state.pc += 1;
    }
    Ok(InsnFunctionStepResult::Step)
}

/// Fast varint reader optimized for the common cases of 1-byte and 2-byte varints.
///
/// This function is a performance-optimized version of `read_varint()` that handles
/// the most common varint cases inline before falling back to the full implementation.
/// It follows the same varint encoding as SQLite.
///
/// # Optimized Cases
///
/// - **Single-byte case**: Values 0-127 (0x00-0x7F) are returned immediately
/// - **Two-byte case**: Values 128-16383 (0x80-0x3FFF) are handled inline
/// - **Multi-byte case**: Larger values fall back to the full `read_varint()` implementation
///
/// This function is similar to `sqlite3GetVarint32`
#[inline(always)]
fn read_varint_fast(buf: &[u8]) -> Result<(u64, usize)> {
    // Fast path: Single-byte varint
    if let Some(&first_byte) = buf.first() {
        if first_byte & 0x80 == 0 {
            return Ok((first_byte as u64, 1));
        }
    } else {
        crate::bail_corrupt_error!("Invalid varint");
    }

    // Fast path: Two-byte varint
    if let Some(&second_byte) = buf.get(1) {
        if second_byte & 0x80 == 0 {
            let v = (((buf[0] & 0x7f) as u64) << 7) + (second_byte as u64);
            return Ok((v, 2));
        }
    } else {
        crate::bail_corrupt_error!("Invalid varint");
    }

    //Fallback: Multi-byte varint
    read_varint(buf)
}

#[derive(Debug, Clone, Copy)]
pub enum OpColumnState {
    Start,
    Rowid {
        index_cursor_id: usize,
        table_cursor_id: usize,
    },
    Seek {
        rowid: i64,
        table_cursor_id: usize,
    },
    GetColumn,
}

pub fn op_column(
    program: &Program,
    state: &mut ProgramState,
    insn: &Insn,
    pager: &Arc<Pager>,
    mv_store: Option<&Arc<MvStore>>,
) -> Result<InsnFunctionStepResult> {
    load_insn!(
        Column {
            cursor_id,
            column,
            dest,
            default,
        },
        insn
    );
    'outer: loop {
        match state.op_column_state {
            OpColumnState::Start => {
                if let Some((index_cursor_id, table_cursor_id)) =
                    state.deferred_seeks[*cursor_id].take()
                {
                    state.op_column_state = OpColumnState::Rowid {
                        index_cursor_id,
                        table_cursor_id,
                    };
                } else {
                    state.op_column_state = OpColumnState::GetColumn;
                }
            }
            OpColumnState::Rowid {
                index_cursor_id,
                table_cursor_id,
            } => {
                let Some(rowid) = ({
                    let index_cursor = state.get_cursor(index_cursor_id);
                    let index_cursor = index_cursor.as_btree_mut();
                    return_if_io!(index_cursor.rowid())
                }) else {
                    state.registers[*dest] = Register::Value(Value::Null);
                    break 'outer;
                };
                state.op_column_state = OpColumnState::Seek {
                    rowid,
                    table_cursor_id,
                };
            }
            OpColumnState::Seek {
                rowid,
                table_cursor_id,
            } => {
                {
                    let table_cursor = state.get_cursor(table_cursor_id);
                    // MaterializedView cursors shouldn't go through deferred seek logic
                    // but if we somehow get here, handle it appropriately
                    match table_cursor {
                        Cursor::MaterializedView(mv_cursor) => {
                            // Seek to the rowid in the materialized view
                            return_if_io!(mv_cursor
                                .seek(SeekKey::TableRowId(rowid), SeekOp::GE { eq_only: true }));
                        }
                        _ => {
                            // Regular btree cursor
                            let table_cursor = table_cursor.as_btree_mut();
                            return_if_io!(table_cursor
                                .seek(SeekKey::TableRowId(rowid), SeekOp::GE { eq_only: true }));
                        }
                    }
                }
                state.op_column_state = OpColumnState::GetColumn;
            }
            OpColumnState::GetColumn => {
                // First check if this is a MaterializedViewCursor
                {
                    let cursor = state.get_cursor(*cursor_id);
                    if let Cursor::MaterializedView(mv_cursor) = cursor {
                        // Handle materialized view column access
                        let value = return_if_io!(mv_cursor.column(*column));
                        state.registers[*dest] = Register::Value(value);
                        break 'outer;
                    }
                    // Fall back to normal handling
                }

                let (_, cursor_type) = program.cursor_ref.get(*cursor_id).unwrap();
                match cursor_type {
                    CursorType::BTreeTable(_)
                    | CursorType::BTreeIndex(_)
                    | CursorType::MaterializedView(_, _) => {
                        'ifnull: {
                            let cursor_ref = must_be_btree_cursor!(
                                *cursor_id,
                                program.cursor_ref,
                                state,
                                "Column"
                            );
                            let cursor = cursor_ref.as_btree_mut();

                            if cursor.get_null_flag() {
                                state.registers[*dest] = Register::Value(Value::Null);
                                break 'outer;
                            }

                            let record_result = return_if_io!(cursor.record());
                            let Some(payload) = record_result.as_ref().map(|r| r.get_payload())
                            else {
                                break 'ifnull;
                            };

                            let mut record_cursor = cursor.record_cursor.borrow_mut();

                            if record_cursor.offsets.is_empty() {
                                let (header_size, header_len_bytes) = read_varint_fast(payload)?;
                                let header_size = header_size as usize;

                                debug_assert!(header_size <= payload.len() && header_size <= 98307, "header_size: {header_size}, header_len_bytes: {header_len_bytes}, payload.len(): {}", payload.len());

                                record_cursor.header_size = header_size;
                                record_cursor.header_offset = header_len_bytes;
                                record_cursor.offsets.push(header_size);
                            }

                            let target_column = *column;
                            let mut parse_pos = record_cursor.header_offset;
                            let mut data_offset = record_cursor
                                .offsets
                                .last()
                                .copied()
                                .expect("header_offset must be set");

                            // Parse the header for serial types incrementally until we have the target column
                            while record_cursor.serial_types.len() <= target_column
                                && parse_pos < record_cursor.header_size
                            {
                                let (serial_type, varint_len) =
                                    read_varint_fast(&payload[parse_pos..])?;
                                record_cursor.serial_types.push(serial_type);
                                parse_pos += varint_len;
                                let data_size = match serial_type {
                                    // NULL
                                    0 => 0,
                                    // I8
                                    1 => 1,
                                    // I16
                                    2 => 2,
                                    // I24
                                    3 => 3,
                                    // I32
                                    4 => 4,
                                    // I48
                                    5 => 6,
                                    // I64
                                    6 => 8,
                                    // F64
                                    7 => 8,
                                    // CONST_INT0
                                    8 => 0,
                                    // CONST_INT1
                                    9 => 0,
                                    // BLOB
                                    n if n >= 12 && n & 1 == 0 => (n - 12) >> 1,
                                    // TEXT
                                    n if n >= 13 && n & 1 == 1 => (n - 13) >> 1,
                                    // Reserved
                                    10 | 11 => {
                                        return Err(LimboError::Corrupt(format!(
                                            "Reserved serial type: {serial_type}"
                                        )))
                                    }
                                    _ => unreachable!("Invalid serial type: {serial_type}"),
                                } as usize;
                                data_offset += data_size;
                                record_cursor.offsets.push(data_offset);
                            }

                            debug_assert!(
                                parse_pos <= record_cursor.header_size,
                                "parse_pos: {parse_pos}, header_size: {}",
                                record_cursor.header_size
                            );
                            record_cursor.header_offset = parse_pos;
                            if target_column >= record_cursor.serial_types.len() {
                                break 'ifnull;
                            }

                            let start_offset = record_cursor.offsets[target_column];
                            let end_offset = record_cursor.offsets[target_column + 1];
                            // SAFETY: We know that the payload is valid until the next row is processed.
                            let buf = unsafe {
                                std::mem::transmute::<&[u8], &'static [u8]>(
                                    &payload[start_offset..end_offset],
                                )
                            };
                            let serial_type = record_cursor.serial_types[target_column];
                            drop(record_result);
                            drop(record_cursor);

                            match serial_type {
                                // NULL
                                0 => break 'ifnull,
                                // I8
                                1 => {
                                    state.registers[*dest] =
                                        Register::Value(Value::Integer(buf[0] as i8 as i64));
                                }
                                // I16
                                2 => {
                                    state.registers[*dest] =
                                        Register::Value(Value::Integer(i16::from_be_bytes([
                                            buf[0], buf[1],
                                        ])
                                            as i64));
                                }
                                // I24
                                3 => {
                                    let sign_extension = (buf[0] > 0x7F) as u8 * 0xFF;
                                    let value = Value::Integer(i32::from_be_bytes([
                                        sign_extension,
                                        buf[0],
                                        buf[1],
                                        buf[2],
                                    ])
                                        as i64);
                                    state.registers[*dest] = Register::Value(value);
                                }
                                // I32
                                4 => {
                                    let value = Value::Integer(i32::from_be_bytes([
                                        buf[0], buf[1], buf[2], buf[3],
                                    ])
                                        as i64);
                                    state.registers[*dest] = Register::Value(value);
                                }
                                // I48
                                5 => {
                                    let sign_extension = (buf[0] > 0x7F) as u8 * 0xFF;
                                    let value = Value::Integer(i64::from_be_bytes([
                                        sign_extension,
                                        sign_extension,
                                        buf[0],
                                        buf[1],
                                        buf[2],
                                        buf[3],
                                        buf[4],
                                        buf[5],
                                    ]));
                                    state.registers[*dest] = Register::Value(value);
                                }
                                // I64
                                6 => {
                                    let value = Value::Integer(i64::from_be_bytes(
                                        buf[..8].try_into().unwrap(),
                                    ));
                                    state.registers[*dest] = Register::Value(value);
                                }
                                // F64
                                7 => {
                                    let value = Value::Float(f64::from_be_bytes(
                                        buf[..8].try_into().unwrap(),
                                    ));
                                    state.registers[*dest] = Register::Value(value);
                                }
                                // CONST_INT0
                                8 => {
                                    state.registers[*dest] = Register::Value(Value::Integer(0));
                                }
                                // CONST_INT1
                                9 => {
                                    state.registers[*dest] = Register::Value(Value::Integer(1));
                                }
                                // BLOB
                                n if n >= 12 && n & 1 == 0 => {
                                    // Try to reuse the registers when allocation is not needed.
                                    match state.registers[*dest] {
                                        Register::Value(Value::Blob(ref mut existing_blob)) => {
                                            existing_blob.do_extend(&buf);
                                        }
                                        _ => {
                                            state.registers[*dest] =
                                                Register::Value(Value::Blob(buf.to_vec()));
                                        }
                                    }
                                }
                                // TEXT
                                n if n >= 13 && n & 1 == 1 => {
                                    // Try to reuse the registers when allocation is not needed.
                                    match state.registers[*dest] {
                                        Register::Value(Value::Text(ref mut existing_text)) => {
                                            // SAFETY: We know the text is valid UTF-8 because we only accept valid UTF-8 and the serial type is TEXT.
                                            let text =
                                                unsafe { std::str::from_utf8_unchecked(buf) };
                                            existing_text.do_extend(&text);
                                        }
                                        _ => {
                                            // SAFETY: We know the text is valid UTF-8 because we only accept valid UTF-8 and the serial type is TEXT.
                                            let text =
                                                unsafe { std::str::from_utf8_unchecked(buf) };
                                            state.registers[*dest] =
                                                Register::Value(Value::Text(Text::new(text)));
                                        }
                                    }
                                }
                                _ => panic!("Invalid serial type: {serial_type}"),
                            }

                            break 'outer;
                        };

                        // DEFAULT handling. Try to reuse the registers when allocation is not needed.
                        let Some(ref default) = default else {
                            state.registers[*dest] = Register::Value(Value::Null);
                            break;
                        };
                        match (default, &mut state.registers[*dest]) {
                            (
                                Value::Text(new_text),
                                Register::Value(Value::Text(existing_text)),
                            ) => {
                                existing_text.do_extend(new_text);
                            }
                            (
                                Value::Blob(new_blob),
                                Register::Value(Value::Blob(existing_blob)),
                            ) => {
                                existing_blob.do_extend(new_blob);
                            }
                            _ => {
                                state.registers[*dest] = Register::Value(default.clone());
                            }
                        }
                        break;
                    }
                    CursorType::Sorter => {
                        let record = {
                            let cursor = state.get_cursor(*cursor_id);
                            let cursor = cursor.as_sorter_mut();
                            cursor.record().cloned()
                        };
                        if let Some(record) = record {
                            state.registers[*dest] =
                                Register::Value(match record.get_value_opt(*column) {
                                    Some(val) => val.to_owned(),
                                    None => default.clone().unwrap_or(Value::Null),
                                });
                        } else {
                            state.registers[*dest] = Register::Value(Value::Null);
                        }
                    }
                    CursorType::Pseudo(_) => {
                        let value = {
                            let cursor = state.get_cursor(*cursor_id);
                            let cursor = cursor.as_pseudo_mut();
                            if let Some(record) = cursor.record() {
                                record.get_value(*column)?.to_owned()
                            } else {
                                Value::Null
                            }
                        };
                        state.registers[*dest] = Register::Value(value);
                    }
                    CursorType::VirtualTable(_) => {
                        panic!("Insn:Column on virtual table cursor, use Insn:VColumn instead");
                    }
                }
                break;
            }
        }
    }

    state.op_column_state = OpColumnState::Start;
    state.pc += 1;
    Ok(InsnFunctionStepResult::Step)
}

pub fn op_type_check(
    program: &Program,
    state: &mut ProgramState,
    insn: &Insn,
    pager: &Arc<Pager>,
    mv_store: Option<&Arc<MvStore>>,
) -> Result<InsnFunctionStepResult> {
    load_insn!(
        TypeCheck {
            start_reg,
            count,
            check_generated,
            table_reference,
        },
        insn
    );
    assert!(table_reference.is_strict);
    state.registers[*start_reg..*start_reg + *count]
        .iter_mut()
        .zip(table_reference.columns.iter())
        .try_for_each(|(reg, col)| {
            // INT PRIMARY KEY is not row_id_alias so we throw error if this col is NULL
            if !col.is_rowid_alias && col.primary_key && matches!(reg.get_value(), Value::Null) {
                bail_constraint_error!(
                    "NOT NULL constraint failed: {}.{} ({})",
                    &table_reference.name,
                    col.name.as_deref().unwrap_or(""),
                    SQLITE_CONSTRAINT
                )
            } else if col.is_rowid_alias && matches!(reg.get_value(), Value::Null) {
                // Handle INTEGER PRIMARY KEY for null as usual (Rowid will be auto-assigned)
                return Ok(());
            }
            let col_affinity = col.affinity();
            let ty_str = &col.ty_str;
            let ty_bytes = ty_str.as_bytes();
            let applied = apply_affinity_char(reg, col_affinity);
            let value_type = reg.get_value().value_type();
            match_ignore_ascii_case!(match ty_bytes {
                b"INTEGER" | b"INT" if value_type == ValueType::Integer => {}
                b"REAL" if value_type == ValueType::Float => {}
                b"BLOB" if value_type == ValueType::Blob => {}
                b"TEXT" if value_type == ValueType::Text => {}
                b"ANY" => {}
                _ => bail_constraint_error!(
                    "cannot store {} value in {} column {}.{} ({})",
                    value_type,
                    ty_str,
                    &table_reference.name,
                    col.name.as_deref().unwrap_or(""),
                    SQLITE_CONSTRAINT
                ),
            });
            Ok(())
        })?;

    state.pc += 1;
    Ok(InsnFunctionStepResult::Step)
}

pub fn op_make_record(
    program: &Program,
    state: &mut ProgramState,
    insn: &Insn,
    pager: &Arc<Pager>,
    mv_store: Option<&Arc<MvStore>>,
) -> Result<InsnFunctionStepResult> {
    load_insn!(
        MakeRecord {
            start_reg,
            count,
            dest_reg,
            affinity_str,
            ..
        },
        insn
    );

    if let Some(affinity_str) = affinity_str {
        if affinity_str.len() != *count {
            return Err(LimboError::InternalError(format!(
                "MakeRecord: the length of affinity string ({}) does not match the count ({})",
                affinity_str.len(),
                *count
            )));
        }
        for (i, affinity_ch) in affinity_str.chars().enumerate().take(*count) {
            let reg_index = *start_reg + i;
            let affinity = Affinity::from_char(affinity_ch);
            apply_affinity_char(&mut state.registers[reg_index], affinity);
        }
    }

    let record = make_record(&state.registers, start_reg, count);
    state.registers[*dest_reg] = Register::Record(record);
    state.pc += 1;
    Ok(InsnFunctionStepResult::Step)
}

pub fn op_result_row(
    program: &Program,
    state: &mut ProgramState,
    insn: &Insn,
    pager: &Arc<Pager>,
    mv_store: Option<&Arc<MvStore>>,
) -> Result<InsnFunctionStepResult> {
    load_insn!(ResultRow { start_reg, count }, insn);
    let row = Row {
        values: &state.registers[*start_reg] as *const Register,
        count: *count,
    };
    state.result_row = Some(row);
    state.pc += 1;
    Ok(InsnFunctionStepResult::Row)
}

pub fn op_next(
    program: &Program,
    state: &mut ProgramState,
    insn: &Insn,
    pager: &Arc<Pager>,
    mv_store: Option<&Arc<MvStore>>,
) -> Result<InsnFunctionStepResult> {
    load_insn!(
        Next {
            cursor_id,
            pc_if_next,
        },
        insn
    );
    assert!(pc_if_next.is_offset());
    let is_empty = {
        let cursor = state.get_cursor(*cursor_id);
        match cursor {
            Cursor::BTree(btree_cursor) => {
                btree_cursor.set_null_flag(false);
                return_if_io!(btree_cursor.next());
                btree_cursor.is_empty()
            }
            Cursor::MaterializedView(mv_cursor) => {
                let has_more = return_if_io!(mv_cursor.next());
                !has_more
            }
            _ => panic!("Next on non-btree/materialized-view cursor"),
        }
    };
    if !is_empty {
        // Increment metrics for row read
        state.metrics.rows_read = state.metrics.rows_read.saturating_add(1);
        state.metrics.btree_next = state.metrics.btree_next.saturating_add(1);
        // Track if this is a full table scan or index scan
        if let Some((_, cursor_type)) = program.cursor_ref.get(*cursor_id) {
            if cursor_type.is_index() {
                state.metrics.index_steps = state.metrics.index_steps.saturating_add(1);
            } else if matches!(cursor_type, CursorType::BTreeTable(_)) {
                state.metrics.fullscan_steps = state.metrics.fullscan_steps.saturating_add(1);
            }
        }
        state.pc = pc_if_next.as_offset_int();
    } else {
        state.pc += 1;
    }
    Ok(InsnFunctionStepResult::Step)
}

pub fn op_prev(
    program: &Program,
    state: &mut ProgramState,
    insn: &Insn,
    pager: &Arc<Pager>,
    mv_store: Option<&Arc<MvStore>>,
) -> Result<InsnFunctionStepResult> {
    load_insn!(
        Prev {
            cursor_id,
            pc_if_prev,
        },
        insn
    );
    assert!(pc_if_prev.is_offset());
    let is_empty = {
        let cursor = must_be_btree_cursor!(*cursor_id, program.cursor_ref, state, "Prev");
        let cursor = cursor.as_btree_mut();
        cursor.set_null_flag(false);
        return_if_io!(cursor.prev());

        cursor.is_empty()
    };
    if !is_empty {
        // Increment metrics for row read
        state.metrics.rows_read = state.metrics.rows_read.saturating_add(1);
        state.metrics.btree_prev = state.metrics.btree_prev.saturating_add(1);
        // Track if this is a full table scan or index scan
        if let Some((_, cursor_type)) = program.cursor_ref.get(*cursor_id) {
            if cursor_type.is_index() {
                state.metrics.index_steps = state.metrics.index_steps.saturating_add(1);
            } else if matches!(cursor_type, CursorType::BTreeTable(_)) {
                state.metrics.fullscan_steps = state.metrics.fullscan_steps.saturating_add(1);
            }
        }
        state.pc = pc_if_prev.as_offset_int();
    } else {
        state.pc += 1;
    }
    Ok(InsnFunctionStepResult::Step)
}

pub fn halt(
    program: &Program,
    state: &mut ProgramState,
    pager: &Arc<Pager>,
    mv_store: Option<&Arc<MvStore>>,
    err_code: usize,
    description: &str,
) -> Result<InsnFunctionStepResult> {
    if err_code > 0 {
        // invalidate page cache in case of error
        pager.clear_page_cache();
    }
    match err_code {
        0 => {}
        SQLITE_CONSTRAINT_PRIMARYKEY => {
            return Err(LimboError::Constraint(format!(
                "UNIQUE constraint failed: {description} (19)"
            )));
        }
        SQLITE_CONSTRAINT_NOTNULL => {
            return Err(LimboError::Constraint(format!(
                "NOT NULL constraint failed: {description} (19)"
            )));
        }
        _ => {
            return Err(LimboError::Constraint(format!(
                "undocumented halt error code {description}"
            )));
        }
    }

    let auto_commit = program.connection.auto_commit.get();
    tracing::trace!("halt(auto_commit={})", auto_commit);
    if auto_commit {
        program
            .commit_txn(pager.clone(), state, mv_store, false)
            .map(Into::into)
    } else {
        Ok(InsnFunctionStepResult::Done)
    }
}

pub fn op_halt(
    program: &Program,
    state: &mut ProgramState,
    insn: &Insn,
    pager: &Arc<Pager>,
    mv_store: Option<&Arc<MvStore>>,
) -> Result<InsnFunctionStepResult> {
    load_insn!(
        Halt {
            err_code,
            description,
        },
        insn
    );
    halt(program, state, pager, mv_store, *err_code, description)
}

pub fn op_halt_if_null(
    program: &Program,
    state: &mut ProgramState,
    insn: &Insn,
    pager: &Arc<Pager>,
    mv_store: Option<&Arc<MvStore>>,
) -> Result<InsnFunctionStepResult> {
    load_insn!(
        HaltIfNull {
            target_reg,
            err_code,
            description,
        },
        insn
    );
    if state.registers[*target_reg].get_value() == &Value::Null {
        halt(program, state, pager, mv_store, *err_code, description)
    } else {
        state.pc += 1;
        Ok(InsnFunctionStepResult::Step)
    }
}

#[derive(Debug, Clone, Copy)]
pub enum OpTransactionState {
    Start,
    CheckSchemaCookie,
}

pub fn op_transaction(
    program: &Program,
    state: &mut ProgramState,
    insn: &Insn,
    pager: &Arc<Pager>,
    mv_store: Option<&Arc<MvStore>>,
) -> Result<InsnFunctionStepResult> {
    match op_transaction_inner(program, state, insn, pager, mv_store) {
        Ok(result) => Ok(result),
        Err(err) => {
            state.op_transaction_state = OpTransactionState::Start;
            Err(err)
        }
    }
}

pub fn op_transaction_inner(
    program: &Program,
    state: &mut ProgramState,
    insn: &Insn,
    _pager: &Arc<Pager>,
    mv_store: Option<&Arc<MvStore>>,
) -> Result<InsnFunctionStepResult> {
    load_insn!(
        Transaction {
            db,
            tx_mode,
            schema_cookie,
        },
        insn
    );
    let pager = program.get_pager_from_database_index(db);
    loop {
        match state.op_transaction_state {
            OpTransactionState::Start => {
                let conn = program.connection.clone();
                let write = matches!(tx_mode, TransactionMode::Write);
                if write && conn._db.open_flags.contains(OpenFlags::ReadOnly) {
                    return Err(LimboError::ReadOnly);
                }

                // 1. We try to upgrade current version
                let current_state = conn.transaction_state.get();
                let (new_transaction_state, updated) = if conn.is_nested_stmt.get() {
                    (current_state, false)
                } else {
                    match (current_state, write) {
                        // pending state means that we tried beginning a tx and the method returned IO.
                        // instead of ending the read tx, just update the state to pending.
                        (TransactionState::PendingUpgrade, write) => {
                            turso_assert!(
                                write,
                                "pending upgrade should only be set for write transactions"
                            );
                            (
                                TransactionState::Write {
                                    schema_did_change: false,
                                },
                                true,
                            )
                        }
                        (TransactionState::Write { schema_did_change }, true) => {
                            (TransactionState::Write { schema_did_change }, false)
                        }
                        (TransactionState::Write { schema_did_change }, false) => {
                            (TransactionState::Write { schema_did_change }, false)
                        }
                        (TransactionState::Read, true) => (
                            TransactionState::Write {
                                schema_did_change: false,
                            },
                            true,
                        ),
                        (TransactionState::Read, false) => (TransactionState::Read, false),
                        (TransactionState::None, true) => (
                            TransactionState::Write {
                                schema_did_change: false,
                            },
                            true,
                        ),
                        (TransactionState::None, false) => (TransactionState::Read, true),
                    }
                };

                // 2. Start transaction if needed
                if let Some(mv_store) = &mv_store {
                    // In MVCC we don't have write exclusivity, therefore we just need to start a transaction if needed.
                    // Programs can run Transaction twice, first with read flag and then with write flag. So a single txid is enough
                    // for both.
                    if program.connection.mv_tx.get().is_none() {
                        // We allocate the first page lazily in the first transaction.
                        return_if_io!(pager.maybe_allocate_page1());
                        // TODO: when we fix MVCC enable schema cookie detection for reprepare statements
                        // let header_schema_cookie = pager
                        //     .io
                        //     .block(|| pager.with_header(|header| header.schema_cookie.get()))?;
                        // if header_schema_cookie != *schema_cookie {
                        //     return Err(LimboError::SchemaUpdated);
                        // }
                        let tx_id = match tx_mode {
                            TransactionMode::None
                            | TransactionMode::Read
                            | TransactionMode::Concurrent => mv_store.begin_tx(pager.clone())?,
                            TransactionMode::Write => {
                                return_if_io!(mv_store.begin_exclusive_tx(pager.clone(), None))
                            }
                        };
                        program.connection.mv_tx.set(Some((tx_id, *tx_mode)));
                    } else if updated {
                        // TODO: fix tx_mode in Insn::Transaction, now each statement overrides it even if there's already a CONCURRENT Tx in progress, for example
                        let mv_tx_mode = program.connection.mv_tx.get().unwrap().1;
                        let actual_tx_mode = if mv_tx_mode == TransactionMode::Concurrent {
                            TransactionMode::Concurrent
                        } else {
                            *tx_mode
                        };
                        if matches!(new_transaction_state, TransactionState::Write { .. })
                            && matches!(actual_tx_mode, TransactionMode::Write)
                        {
                            let (tx_id, mv_tx_mode) = program.connection.mv_tx.get().unwrap();
                            if mv_tx_mode == TransactionMode::Read {
                                return_if_io!(
                                    mv_store.upgrade_to_exclusive_tx(pager.clone(), Some(tx_id))
                                );
                            } else {
                                return_if_io!(
                                    mv_store.begin_exclusive_tx(pager.clone(), Some(tx_id))
                                );
                            }
                        }
                    }
                } else {
                    if matches!(tx_mode, TransactionMode::Concurrent) {
                        return Err(LimboError::TxError(
                            "Concurrent transaction mode is only supported when MVCC is enabled"
                                .to_string(),
                        ));
                    }
                    if updated && matches!(current_state, TransactionState::None) {
                        turso_assert!(
                            !conn.is_nested_stmt.get(),
                            "nested stmt should not begin a new read transaction"
                        );
                        pager.begin_read_tx()?;
                    }

<<<<<<< HEAD
                    if updated && matches!(new_transaction_state, TransactionState::Write { .. }) {
                        turso_assert!(
                            !conn.is_nested_stmt.get(),
                            "nested stmt should not begin a new write transaction"
                        );
                        let begin_w_tx_res = pager.begin_write_tx();
                        if let Err(LimboError::Busy) = begin_w_tx_res {
                            // We failed to upgrade to write transaction so put the transaction into its original state.
                            // That is, if the transaction had not started, end the read transaction so that next time we
                            // start a new one.
                            if matches!(current_state, TransactionState::None) {
                                pager.end_read_tx()?;
                                conn.transaction_state.replace(TransactionState::None);
                            }
                            assert_eq!(conn.transaction_state.get(), current_state);
                            return Err(LimboError::Busy);
                        }
                        if let IOResult::IO(io) = begin_w_tx_res? {
                            // set the transaction state to pending so we don't have to
                            // end the read transaction.
                            program
                                .connection
                                .transaction_state
                                .replace(TransactionState::PendingUpgrade);
                            return Ok(InsnFunctionStepResult::IO(io));
                        }
                    }
=======
    // 2. Start transaction if needed
    if let Some(mv_store) = &mv_store {
        // In MVCC we don't have write exclusivity, therefore we just need to start a transaction if needed.
        // Programs can run Transaction twice, first with read flag and then with write flag. So a single txid is enough
        // for both.
        if program.connection.mv_tx.get().is_none() {
            // We allocate the first page lazily in the first transaction.
            // TODO: when we fix MVCC enable schema cookie detection for reprepare statements
            // let header_schema_cookie = pager
            //     .io
            //     .block(|| pager.with_header(|header| header.schema_cookie.get()))?;
            // if header_schema_cookie != *schema_cookie {
            //     return Err(LimboError::SchemaUpdated);
            // }
            let tx_id = match tx_mode {
                TransactionMode::None | TransactionMode::Read | TransactionMode::Concurrent => {
                    mv_store.begin_tx(pager.clone())?
                }
                TransactionMode::Write => {
                    return_if_io!(mv_store.begin_exclusive_tx(pager.clone(), None))
>>>>>>> 1d2b461a
                }

                // 3. Transaction state should be updated before checking for Schema cookie so that the tx is ended properly on error
                if updated {
                    conn.transaction_state.replace(new_transaction_state);
                }

                state.op_transaction_state = OpTransactionState::CheckSchemaCookie;
                continue;
            }
            // 4. Check whether schema has changed if we are actually going to access the database.
            // Can only read header if page 1 has been allocated already
            // begin_write_tx that happens, but not begin_read_tx
            // TODO: this is a hack to make the pager run the IO loop
            OpTransactionState::CheckSchemaCookie => {
                let res = pager.with_header(|header| header.schema_cookie.get());
                match res {
                    Ok(IOResult::Done(header_schema_cookie)) => {
                        if header_schema_cookie != *schema_cookie {
                            tracing::debug!(
                                "schema changed, force reprepare: {} != {}",
                                header_schema_cookie,
                                *schema_cookie
                            );
                            return Err(LimboError::SchemaUpdated);
                        }
                    }
                    Ok(IOResult::IO(io)) => return Ok(InsnFunctionStepResult::IO(io)),
                    // This means we are starting a read_tx and we do not have a page 1 yet, so we just continue execution
                    Err(LimboError::Page1NotAlloc) => {}
                    Err(err) => {
                        return Err(err);
                    }
                }

<<<<<<< HEAD
                state.pc += 1;
                return Ok(InsnFunctionStepResult::Step);
=======
    // 4. Check whether schema has changed if we are actually going to access the database.
    // Can only read header if page 1 has been allocated already
    // begin_write_tx that happens, but not begin_read_tx
    // TODO: this is a hack to make the pager run the IO loop
    let res = pager.io.block(|| {
        with_header(&pager, mv_store, program, |header| {
            header.schema_cookie.get()
        })
    });
    match res {
        Ok(header_schema_cookie) => {
            if header_schema_cookie != *schema_cookie {
                tracing::debug!(
                    "schema changed, force reprepare: {} != {}",
                    header_schema_cookie,
                    *schema_cookie
                );
                return Err(LimboError::SchemaUpdated);
>>>>>>> 1d2b461a
            }
        }
    }
}

pub fn op_auto_commit(
    program: &Program,
    state: &mut ProgramState,
    insn: &Insn,
    pager: &Arc<Pager>,
    mv_store: Option<&Arc<MvStore>>,
) -> Result<InsnFunctionStepResult> {
    load_insn!(
        AutoCommit {
            auto_commit,
            rollback,
        },
        insn
    );
    let conn = program.connection.clone();
    if matches!(state.commit_state, CommitState::Committing) {
        return program
            .commit_txn(pager.clone(), state, mv_store, *rollback)
            .map(Into::into);
    }

    if *auto_commit != conn.auto_commit.get() {
        if *rollback {
            // TODO(pere): add rollback I/O logic once we implement rollback journal
            if let Some(mv_store) = mv_store {
                if let Some((tx_id, _)) = conn.mv_tx.get() {
                    mv_store.rollback_tx(tx_id, pager.clone(), &conn)?;
                }
            } else {
                return_if_io!(pager.end_tx(true, &conn));
            }
            conn.transaction_state.replace(TransactionState::None);
            conn.auto_commit.replace(true);
        } else {
            conn.auto_commit.replace(*auto_commit);
        }
    } else {
        let mvcc_tx_active = program.connection.mv_tx.get().is_some();
        if !mvcc_tx_active {
            if !*auto_commit {
                return Err(LimboError::TxError(
                    "cannot start a transaction within a transaction".to_string(),
                ));
            } else if *rollback {
                return Err(LimboError::TxError(
                    "cannot rollback - no transaction is active".to_string(),
                ));
            } else {
                return Err(LimboError::TxError(
                    "cannot commit - no transaction is active".to_string(),
                ));
            }
        }
    }

    program
        .commit_txn(pager.clone(), state, mv_store, *rollback)
        .map(Into::into)
}

pub fn op_goto(
    program: &Program,
    state: &mut ProgramState,
    insn: &Insn,
    pager: &Arc<Pager>,
    mv_store: Option<&Arc<MvStore>>,
) -> Result<InsnFunctionStepResult> {
    load_insn!(Goto { target_pc }, insn);
    assert!(target_pc.is_offset());
    state.pc = target_pc.as_offset_int();
    Ok(InsnFunctionStepResult::Step)
}

pub fn op_gosub(
    program: &Program,
    state: &mut ProgramState,
    insn: &Insn,
    pager: &Arc<Pager>,
    mv_store: Option<&Arc<MvStore>>,
) -> Result<InsnFunctionStepResult> {
    load_insn!(
        Gosub {
            target_pc,
            return_reg,
        },
        insn
    );
    assert!(target_pc.is_offset());
    state.registers[*return_reg] = Register::Value(Value::Integer((state.pc + 1) as i64));
    state.pc = target_pc.as_offset_int();
    Ok(InsnFunctionStepResult::Step)
}

pub fn op_return(
    program: &Program,
    state: &mut ProgramState,
    insn: &Insn,
    pager: &Arc<Pager>,
    mv_store: Option<&Arc<MvStore>>,
) -> Result<InsnFunctionStepResult> {
    load_insn!(
        Return {
            return_reg,
            can_fallthrough,
        },
        insn
    );
    if let Value::Integer(pc) = state.registers[*return_reg].get_value() {
        let pc: u32 = (*pc)
            .try_into()
            .unwrap_or_else(|_| panic!("Return register is negative: {pc}"));
        state.pc = pc;
    } else {
        if !*can_fallthrough {
            return Err(LimboError::InternalError(
                "Return register is not an integer".to_string(),
            ));
        }
        state.pc += 1;
    }
    Ok(InsnFunctionStepResult::Step)
}

pub fn op_integer(
    program: &Program,
    state: &mut ProgramState,
    insn: &Insn,
    pager: &Arc<Pager>,
    mv_store: Option<&Arc<MvStore>>,
) -> Result<InsnFunctionStepResult> {
    load_insn!(Integer { value, dest }, insn);
    state.registers[*dest] = Register::Value(Value::Integer(*value));
    state.pc += 1;
    Ok(InsnFunctionStepResult::Step)
}

pub fn op_real(
    program: &Program,
    state: &mut ProgramState,
    insn: &Insn,
    pager: &Arc<Pager>,
    mv_store: Option<&Arc<MvStore>>,
) -> Result<InsnFunctionStepResult> {
    load_insn!(Real { value, dest }, insn);
    state.registers[*dest] = Register::Value(Value::Float(*value));
    state.pc += 1;
    Ok(InsnFunctionStepResult::Step)
}

pub fn op_real_affinity(
    program: &Program,
    state: &mut ProgramState,
    insn: &Insn,
    pager: &Arc<Pager>,
    mv_store: Option<&Arc<MvStore>>,
) -> Result<InsnFunctionStepResult> {
    load_insn!(RealAffinity { register }, insn);
    if let Value::Integer(i) = &state.registers[*register].get_value() {
        state.registers[*register] = Register::Value(Value::Float(*i as f64));
    };
    state.pc += 1;
    Ok(InsnFunctionStepResult::Step)
}

pub fn op_string8(
    program: &Program,
    state: &mut ProgramState,
    insn: &Insn,
    pager: &Arc<Pager>,
    mv_store: Option<&Arc<MvStore>>,
) -> Result<InsnFunctionStepResult> {
    load_insn!(String8 { value, dest }, insn);
    state.registers[*dest] = Register::Value(Value::build_text(value));
    state.pc += 1;
    Ok(InsnFunctionStepResult::Step)
}

pub fn op_blob(
    program: &Program,
    state: &mut ProgramState,
    insn: &Insn,
    pager: &Arc<Pager>,
    mv_store: Option<&Arc<MvStore>>,
) -> Result<InsnFunctionStepResult> {
    load_insn!(Blob { value, dest }, insn);
    state.registers[*dest] = Register::Value(Value::Blob(value.clone()));
    state.pc += 1;
    Ok(InsnFunctionStepResult::Step)
}

pub fn op_row_data(
    program: &Program,
    state: &mut ProgramState,
    insn: &Insn,
    pager: &Arc<Pager>,
    mv_store: Option<&Arc<MvStore>>,
) -> Result<InsnFunctionStepResult> {
    load_insn!(RowData { cursor_id, dest }, insn);

    let record = {
        let cursor_ref = must_be_btree_cursor!(*cursor_id, program.cursor_ref, state, "RowData");
        let cursor = cursor_ref.as_btree_mut();
        let record_option = return_if_io!(cursor.record());

        let record = record_option.ok_or_else(|| {
            LimboError::InternalError("RowData: cursor has no record".to_string())
        })?;

        record.clone()
    };

    let reg = &mut state.registers[*dest];
    *reg = Register::Record(record);

    state.pc += 1;
    Ok(InsnFunctionStepResult::Step)
}

#[derive(Debug, Clone, Copy)]
pub enum OpRowIdState {
    Start,
    Record {
        index_cursor_id: usize,
        table_cursor_id: usize,
    },
    Seek {
        rowid: i64,
        table_cursor_id: usize,
    },
    GetRowid,
}

pub fn op_row_id(
    program: &Program,
    state: &mut ProgramState,
    insn: &Insn,
    pager: &Arc<Pager>,
    mv_store: Option<&Arc<MvStore>>,
) -> Result<InsnFunctionStepResult> {
    load_insn!(RowId { cursor_id, dest }, insn);
    loop {
        match state.op_row_id_state {
            OpRowIdState::Start => {
                if let Some((index_cursor_id, table_cursor_id)) =
                    state.deferred_seeks[*cursor_id].take()
                {
                    state.op_row_id_state = OpRowIdState::Record {
                        index_cursor_id,
                        table_cursor_id,
                    };
                } else {
                    state.op_row_id_state = OpRowIdState::GetRowid;
                }
            }
            OpRowIdState::Record {
                index_cursor_id,
                table_cursor_id,
            } => {
                let rowid = {
                    let index_cursor = state.get_cursor(index_cursor_id);
                    let index_cursor = index_cursor.as_btree_mut();
                    let record = return_if_io!(index_cursor.record());
                    let record = record.as_ref().unwrap();
                    let mut record_cursor_ref = index_cursor.record_cursor.borrow_mut();
                    let record_cursor = record_cursor_ref.deref_mut();
                    let rowid = record.last_value(record_cursor).unwrap();
                    match rowid {
                        Ok(RefValue::Integer(rowid)) => rowid,
                        _ => unreachable!(),
                    }
                };
                state.op_row_id_state = OpRowIdState::Seek {
                    rowid,
                    table_cursor_id,
                }
            }
            OpRowIdState::Seek {
                rowid,
                table_cursor_id,
            } => {
                {
                    let table_cursor = state.get_cursor(table_cursor_id);
                    let table_cursor = table_cursor.as_btree_mut();
                    return_if_io!(
                        table_cursor.seek(SeekKey::TableRowId(rowid), SeekOp::GE { eq_only: true })
                    );
                }
                state.op_row_id_state = OpRowIdState::GetRowid;
            }
            OpRowIdState::GetRowid => {
                let cursors = &mut state.cursors;
                if let Some(Cursor::BTree(btree_cursor)) = cursors.get_mut(*cursor_id).unwrap() {
                    if let Some(ref rowid) = return_if_io!(btree_cursor.rowid()) {
                        state.registers[*dest] = Register::Value(Value::Integer(*rowid));
                    } else {
                        state.registers[*dest] = Register::Value(Value::Null);
                    }
                } else if let Some(Cursor::Virtual(virtual_cursor)) =
                    cursors.get_mut(*cursor_id).unwrap()
                {
                    let rowid = virtual_cursor.rowid();
                    if rowid != 0 {
                        state.registers[*dest] = Register::Value(Value::Integer(rowid));
                    } else {
                        state.registers[*dest] = Register::Value(Value::Null);
                    }
                } else if let Some(Cursor::MaterializedView(mv_cursor)) =
                    cursors.get_mut(*cursor_id).unwrap()
                {
                    if let Some(rowid) = return_if_io!(mv_cursor.rowid()) {
                        state.registers[*dest] = Register::Value(Value::Integer(rowid));
                    } else {
                        state.registers[*dest] = Register::Value(Value::Null);
                    }
                } else {
                    return Err(LimboError::InternalError(
                        "RowId: cursor is not a table, virtual, or materialized view cursor"
                            .to_string(),
                    ));
                }
                break;
            }
        }
    }

    state.op_row_id_state = OpRowIdState::Start;
    state.pc += 1;
    Ok(InsnFunctionStepResult::Step)
}

pub fn op_idx_row_id(
    program: &Program,
    state: &mut ProgramState,
    insn: &Insn,
    pager: &Arc<Pager>,
    mv_store: Option<&Arc<MvStore>>,
) -> Result<InsnFunctionStepResult> {
    load_insn!(IdxRowId { cursor_id, dest }, insn);
    let cursors = &mut state.cursors;
    let cursor = cursors.get_mut(*cursor_id).unwrap().as_mut().unwrap();
    let cursor = cursor.as_btree_mut();
    let rowid = return_if_io!(cursor.rowid());
    state.registers[*dest] = match rowid {
        Some(rowid) => Register::Value(Value::Integer(rowid)),
        None => Register::Value(Value::Null),
    };
    state.pc += 1;
    Ok(InsnFunctionStepResult::Step)
}

pub fn op_seek_rowid(
    program: &Program,
    state: &mut ProgramState,
    insn: &Insn,
    pager: &Arc<Pager>,
    mv_store: Option<&Arc<MvStore>>,
) -> Result<InsnFunctionStepResult> {
    load_insn!(
        SeekRowid {
            cursor_id,
            src_reg,
            target_pc,
        },
        insn
    );
    assert!(target_pc.is_offset());
    let (pc, did_seek) = {
        let cursor = get_cursor!(state, *cursor_id);

        // Handle MaterializedView cursor
        let (pc, did_seek) = match cursor {
            Cursor::MaterializedView(mv_cursor) => {
                let rowid = match state.registers[*src_reg].get_value() {
                    Value::Integer(rowid) => Some(*rowid),
                    Value::Null => None,
                    _ => None,
                };

                match rowid {
                    Some(rowid) => {
                        let seek_result = return_if_io!(mv_cursor
                            .seek(SeekKey::TableRowId(rowid), SeekOp::GE { eq_only: true }));
                        let pc = if !matches!(seek_result, SeekResult::Found) {
                            target_pc.as_offset_int()
                        } else {
                            state.pc + 1
                        };
                        (pc, true)
                    }
                    None => (target_pc.as_offset_int(), false),
                }
            }
            Cursor::BTree(btree_cursor) => {
                let rowid = match state.registers[*src_reg].get_value() {
                    Value::Integer(rowid) => Some(*rowid),
                    Value::Null => None,
                    // For non-integer values try to apply affinity and convert them to integer.
                    other => {
                        let mut temp_reg = Register::Value(other.clone());
                        let converted = apply_affinity_char(&mut temp_reg, Affinity::Numeric);
                        if converted {
                            match temp_reg.get_value() {
                                Value::Integer(i) => Some(*i),
                                Value::Float(f) => Some(*f as i64),
                                _ => unreachable!("apply_affinity_char with Numeric should produce an integer if it returns true"),
                            }
                        } else {
                            None
                        }
                    }
                };

                match rowid {
                    Some(rowid) => {
                        let seek_result = return_if_io!(btree_cursor
                            .seek(SeekKey::TableRowId(rowid), SeekOp::GE { eq_only: true }));
                        let pc = if !matches!(seek_result, SeekResult::Found) {
                            target_pc.as_offset_int()
                        } else {
                            state.pc + 1
                        };
                        (pc, true)
                    }
                    None => (target_pc.as_offset_int(), false),
                }
            }
            _ => panic!("SeekRowid on non-btree/materialized-view cursor"),
        };
        (pc, did_seek)
    };
    // Increment btree_seeks metric for SeekRowid operation after cursor is dropped
    if did_seek {
        state.metrics.btree_seeks = state.metrics.btree_seeks.saturating_add(1);
    }
    state.pc = pc;
    Ok(InsnFunctionStepResult::Step)
}

pub fn op_deferred_seek(
    program: &Program,
    state: &mut ProgramState,
    insn: &Insn,
    pager: &Arc<Pager>,
    mv_store: Option<&Arc<MvStore>>,
) -> Result<InsnFunctionStepResult> {
    load_insn!(
        DeferredSeek {
            index_cursor_id,
            table_cursor_id,
        },
        insn
    );
    state.deferred_seeks[*table_cursor_id] = Some((*index_cursor_id, *table_cursor_id));
    state.pc += 1;
    Ok(InsnFunctionStepResult::Step)
}

/// Separate enum for seek key to avoid lifetime issues
/// with using [SeekKey] - OpSeekState always owns the key,
/// unless it's [OpSeekKey::IndexKeyFromRegister] in which case the record
/// is owned by the program state's registers and we store the register number.
#[derive(Debug)]
pub enum OpSeekKey {
    TableRowId(i64),
    IndexKeyOwned(ImmutableRecord),
    IndexKeyFromRegister(usize),
}

#[derive(Debug)]
pub enum OpSeekState {
    /// Initial state
    Start,
    /// Position cursor with seek operation with (rowid, op) search parameters
    Seek { key: OpSeekKey, op: SeekOp },
    /// Advance cursor (with [BTreeCursor::next]/[BTreeCursor::prev] methods) which was
    /// positioned after [OpSeekState::Seek] state if [BTreeCursor::seek] returned [SeekResult::TryAdvance]
    Advance { op: SeekOp },
    /// Move cursor to the last BTree row if DB knows that comparison result will be fixed (due to type ordering, e.g. NUMBER always <= TEXT)
    MoveLast,
}

pub fn op_seek(
    program: &Program,
    state: &mut ProgramState,
    insn: &Insn,
    pager: &Arc<Pager>,
    mv_store: Option<&Arc<MvStore>>,
) -> Result<InsnFunctionStepResult> {
    let (cursor_id, is_index, record_source, target_pc) = match insn {
        Insn::SeekGE {
            cursor_id,
            is_index,
            start_reg,
            num_regs,
            target_pc,
            ..
        }
        | Insn::SeekLE {
            cursor_id,
            is_index,
            start_reg,
            num_regs,
            target_pc,
            ..
        }
        | Insn::SeekGT {
            cursor_id,
            is_index,
            start_reg,
            num_regs,
            target_pc,
            ..
        }
        | Insn::SeekLT {
            cursor_id,
            is_index,
            start_reg,
            num_regs,
            target_pc,
            ..
        } => (
            cursor_id,
            *is_index,
            RecordSource::Unpacked {
                start_reg: *start_reg,
                num_regs: *num_regs,
            },
            target_pc,
        ),
        _ => unreachable!("unexpected Insn {:?}", insn),
    };
    assert!(
        target_pc.is_offset(),
        "op_seek: target_pc should be an offset, is: {target_pc:?}"
    );
    let eq_only = match insn {
        Insn::SeekGE { eq_only, .. } | Insn::SeekLE { eq_only, .. } => *eq_only,
        _ => false,
    };
    let op = match insn {
        Insn::SeekGE { eq_only, .. } => SeekOp::GE { eq_only: *eq_only },
        Insn::SeekGT { .. } => SeekOp::GT,
        Insn::SeekLE { eq_only, .. } => SeekOp::LE { eq_only: *eq_only },
        Insn::SeekLT { .. } => SeekOp::LT,
        _ => unreachable!("unexpected Insn {:?}", insn),
    };
    match seek_internal(
        program,
        state,
        pager,
        mv_store,
        record_source,
        *cursor_id,
        is_index,
        op,
    ) {
        Ok(SeekInternalResult::Found) => {
            state.pc += 1;
            Ok(InsnFunctionStepResult::Step)
        }
        Ok(SeekInternalResult::NotFound) => {
            state.pc = target_pc.as_offset_int();
            Ok(InsnFunctionStepResult::Step)
        }
        Ok(SeekInternalResult::IO(io)) => Ok(InsnFunctionStepResult::IO(io)),
        Err(e) => Err(e),
    }
}

#[derive(Debug)]
pub enum SeekInternalResult {
    Found,
    NotFound,
    IO(IOCompletions),
}
#[derive(Clone, Copy)]
pub enum RecordSource {
    Unpacked { start_reg: usize, num_regs: usize },
    Packed { record_reg: usize },
}

/// Internal function used by many VDBE instructions that need to perform a seek operation.
///
/// Explanation for some of the arguments:
/// - `record_source`: whether the seek key record is already a record (packed) or it will be constructed from registers (unpacked)
/// - `cursor_id`: the cursor id
/// - `is_index`: true if the cursor is an index, false if it is a table
/// - `op`: the [SeekOp] to perform
#[allow(clippy::too_many_arguments)]
pub fn seek_internal(
    program: &Program,
    state: &mut ProgramState,
    pager: &Arc<Pager>,
    mv_store: Option<&Arc<MvStore>>,
    record_source: RecordSource,
    cursor_id: usize,
    is_index: bool,
    op: SeekOp,
) -> Result<SeekInternalResult> {
    /// wrapper so we can use the ? operator and handle errors correctly in this outer function
    fn inner(
        program: &Program,
        state: &mut ProgramState,
        pager: &Arc<Pager>,
        mv_store: Option<&Arc<MvStore>>,
        record_source: RecordSource,
        cursor_id: usize,
        is_index: bool,
        op: SeekOp,
    ) -> Result<SeekInternalResult> {
        loop {
            match &state.seek_state {
                OpSeekState::Start => {
                    if is_index {
                        // FIXME: text-to-numeric conversion should also happen here when applicable (when index column is numeric)
                        // See below for the table-btree implementation of this
                        match record_source {
                            RecordSource::Unpacked {
                                start_reg,
                                num_regs,
                            } => {
                                let record_from_regs =
                                    make_record(&state.registers, &start_reg, &num_regs);
                                state.seek_state = OpSeekState::Seek {
                                    key: OpSeekKey::IndexKeyOwned(record_from_regs),
                                    op,
                                };
                            }
                            RecordSource::Packed { record_reg } => {
                                state.seek_state = OpSeekState::Seek {
                                    key: OpSeekKey::IndexKeyFromRegister(record_reg),
                                    op,
                                };
                            }
                        };
                        continue;
                    }
                    let RecordSource::Unpacked {
                        start_reg,
                        num_regs,
                    } = record_source
                    else {
                        unreachable!("op_seek: record_source should be Unpacked for table-btree");
                    };
                    assert_eq!(num_regs, 1, "op_seek: num_regs should be 1 for table-btree");
                    let original_value = state.registers[start_reg].get_value().clone();
                    let mut temp_value = original_value.clone();

                    let conversion_successful = if matches!(temp_value, Value::Text(_)) {
                        let mut temp_reg = Register::Value(temp_value);
                        let converted = apply_numeric_affinity(&mut temp_reg, false);
                        temp_value = temp_reg.get_value().clone();
                        converted
                    } else {
                        true // Non-text values don't need conversion
                    };
                    let int_key = extract_int_value(&temp_value);
                    let lost_precision =
                        !conversion_successful || !matches!(temp_value, Value::Integer(_));
                    let actual_op = if lost_precision {
                        match &temp_value {
                            Value::Float(f) => {
                                let int_key_as_float = int_key as f64;
                                let c = if int_key_as_float > *f {
                                    1
                                } else if int_key_as_float < *f {
                                    -1
                                } else {
                                    0
                                };

                                match c.cmp(&0) {
                                    std::cmp::Ordering::Less => match op {
                                        SeekOp::LT => SeekOp::LE { eq_only: false }, // (x < 5.1) -> (x <= 5)
                                        SeekOp::GE { .. } => SeekOp::GT, // (x >= 5.1) -> (x > 5)
                                        other => other,
                                    },
                                    std::cmp::Ordering::Greater => match op {
                                        SeekOp::GT => SeekOp::GE { eq_only: false }, // (x > 4.9) -> (x >= 5)
                                        SeekOp::LE { .. } => SeekOp::LT, // (x <= 4.9) -> (x < 5)
                                        other => other,
                                    },
                                    std::cmp::Ordering::Equal => op,
                                }
                            }
                            Value::Text(_) | Value::Blob(_) => {
                                match op {
                                    SeekOp::GT | SeekOp::GE { .. } => {
                                        // No integers are > or >= non-numeric text
                                        return Ok(SeekInternalResult::NotFound);
                                    }
                                    SeekOp::LT | SeekOp::LE { .. } => {
                                        // All integers are < or <= non-numeric text
                                        // Move to last position and then use the normal seek logic
                                        state.seek_state = OpSeekState::MoveLast;
                                        continue;
                                    }
                                }
                            }
                            _ => op,
                        }
                    } else {
                        op
                    };
                    let rowid = if matches!(original_value, Value::Null) {
                        match actual_op {
                            SeekOp::GE { .. } | SeekOp::GT => {
                                return Ok(SeekInternalResult::NotFound);
                            }
                            SeekOp::LE { .. } | SeekOp::LT => {
                                // No integers are < NULL
                                return Ok(SeekInternalResult::NotFound);
                            }
                        }
                    } else {
                        int_key
                    };
                    state.seek_state = OpSeekState::Seek {
                        key: OpSeekKey::TableRowId(rowid),
                        op: actual_op,
                    };
                    continue;
                }
                OpSeekState::Seek { key, op } => {
                    let seek_result = {
                        let cursor = get_cursor!(state, cursor_id);
                        let cursor = cursor.as_btree_mut();
                        let seek_key = match key {
                        OpSeekKey::TableRowId(rowid) => SeekKey::TableRowId(*rowid),
                        OpSeekKey::IndexKeyOwned(record) => SeekKey::IndexKey(record),
                        OpSeekKey::IndexKeyFromRegister(record_reg) => match &state.registers[*record_reg] {
                            Register::Record(ref record) => SeekKey::IndexKey(record),
                            _ => unreachable!("op_seek: record_reg should be a Record register when OpSeekKey::IndexKeyFromRegister is used"),
                        }
                    };
                        match cursor.seek(seek_key, *op)? {
                            IOResult::Done(seek_result) => seek_result,
                            IOResult::IO(io) => return Ok(SeekInternalResult::IO(io)),
                        }
                    };
                    // Increment btree_seeks metric after seek operation and cursor is dropped
                    state.metrics.btree_seeks = state.metrics.btree_seeks.saturating_add(1);
                    let found = match seek_result {
                        SeekResult::Found => true,
                        SeekResult::NotFound => false,
                        SeekResult::TryAdvance => {
                            state.seek_state = OpSeekState::Advance { op: *op };
                            continue;
                        }
                    };
                    return Ok(if found {
                        SeekInternalResult::Found
                    } else {
                        SeekInternalResult::NotFound
                    });
                }
                OpSeekState::Advance { op } => {
                    let found = {
                        let cursor = get_cursor!(state, cursor_id);
                        let cursor = cursor.as_btree_mut();
                        // Seek operation has anchor number which equals to the closed boundary of the range
                        // (e.g. for >= x - anchor is x, for > x - anchor is x + 1)
                        //
                        // Before Advance state, cursor was positioned to the leaf page which should hold the anchor.
                        // Sometimes this leaf page can have no matching rows, and in this case
                        // we need to move cursor in the direction of Seek to find record which matches the seek filter
                        //
                        // Consider following scenario: Seek [> 666]
                        // interior page dividers:       I1: [ .. 667 .. ]
                        //                                       /   \
                        //             leaf pages:    P1[661,665]   P2[anything here is GT 666]
                        // After the initial Seek, cursor will be positioned after the end of leaf page P1 [661, 665]
                        // because this is potential position for insertion of value 666.
                        // But as P1 has no row matching Seek criteria - we need to move it to the right
                        // (and as we at the page boundary, we will move cursor to the next neighbor leaf, which guaranteed to have
                        // row keys greater than divider, which is greater or equal than anchor)

                        // this same logic applies for indexes, but the next/prev record is expected to be found in the parent page's
                        // divider cell.
                        turso_assert!(
                            !cursor.skip_advance.get(),
                            "skip_advance should not be true in the middle of a seek operation"
                        );
                        let result = match op {
                            // deliberately call get_next_record() instead of next() to avoid skip_advance triggering unwantedly
                            SeekOp::GT | SeekOp::GE { .. } => cursor.next()?,
                            SeekOp::LT | SeekOp::LE { .. } => cursor.prev()?,
                        };
                        match result {
                            IOResult::Done(found) => {
                                cursor.has_record.set(found);
                                cursor.invalidate_record();
                                found
                            }
                            IOResult::IO(io) => return Ok(SeekInternalResult::IO(io)),
                        }
                    };
                    return Ok(if found {
                        SeekInternalResult::Found
                    } else {
                        SeekInternalResult::NotFound
                    });
                }
                OpSeekState::MoveLast => {
                    let cursor = state.get_cursor(cursor_id);
                    let cursor = cursor.as_btree_mut();
                    match cursor.last()? {
                        IOResult::Done(()) => {}
                        IOResult::IO(io) => return Ok(SeekInternalResult::IO(io)),
                    }
                    // the MoveLast variant is only used for SeekOp::LT and SeekOp::LE when the seek condition is always true,
                    // so we have always found what we were looking for.
                    return Ok(SeekInternalResult::Found);
                }
            }
        }
    }

    let result = inner(
        program,
        state,
        pager,
        mv_store,
        record_source,
        cursor_id,
        is_index,
        op,
    );
    if !matches!(result, Ok(SeekInternalResult::IO(..))) {
        state.seek_state = OpSeekState::Start;
    }
    result
}

/// Returns the tie-breaker ordering for SQLite index comparison opcodes.
///
/// When comparing index keys that omit the PRIMARY KEY/ROWID, SQLite uses a
/// tie-breaker value (`default_rc` in the C code) to determine the result when
/// the non-primary-key portions of the keys are equal.
///
/// This function extracts the appropriate tie-breaker based on the comparison opcode:
///
/// ## Tie-breaker Logic
///
/// - **`IdxLE` and `IdxGT`**: Return `Ordering::Less` (equivalent to `default_rc = -1`)
///   - When keys are equal, these operations should favor the "less than" result
///   - `IdxLE`: "less than or equal" - equality should be treated as "less"
///   - `IdxGT`: "greater than" - equality should be treated as "less" (so condition fails)
///
/// - **`IdxGE` and `IdxLT`**: Return `Ordering::Equal` (equivalent to `default_rc = 0`)
///   - When keys are equal, these operations should treat it as true equality
///   - `IdxGE`: "greater than or equal" - equality should be treated as "equal"
///   - `IdxLT`: "less than" - equality should be treated as "equal" (so condition fails)
///
/// ## SQLite Implementation Details
///
/// In SQLite's C implementation, this corresponds to:
/// ```c
/// if( pOp->opcode<OP_IdxLT ){
///     assert( pOp->opcode==OP_IdxLE || pOp->opcode==OP_IdxGT );
///     r.default_rc = -1;  // Ordering::Less
/// }else{
///     assert( pOp->opcode==OP_IdxGE || pOp->opcode==OP_IdxLT );
///     r.default_rc = 0;   // Ordering::Equal
/// }
/// ```
#[inline(always)]
fn get_tie_breaker_from_idx_comp_op(insn: &Insn) -> std::cmp::Ordering {
    match insn {
        Insn::IdxLE { .. } | Insn::IdxGT { .. } => std::cmp::Ordering::Less,
        Insn::IdxGE { .. } | Insn::IdxLT { .. } => std::cmp::Ordering::Equal,
        _ => panic!("Invalid instruction for index comparison"),
    }
}

#[allow(clippy::let_and_return)]
pub fn op_idx_ge(
    program: &Program,
    state: &mut ProgramState,
    insn: &Insn,
    pager: &Arc<Pager>,
    mv_store: Option<&Arc<MvStore>>,
) -> Result<InsnFunctionStepResult> {
    load_insn!(
        IdxGE {
            cursor_id,
            start_reg,
            num_regs,
            target_pc,
        },
        insn
    );
    assert!(target_pc.is_offset());

    let pc = {
        let cursor = get_cursor!(state, *cursor_id);
        let cursor = cursor.as_btree_mut();

        let pc = if let Some(idx_record) = return_if_io!(cursor.record()) {
            // Create the comparison record from registers
            let values =
                registers_to_ref_values(&state.registers[*start_reg..*start_reg + *num_regs]);
            let tie_breaker = get_tie_breaker_from_idx_comp_op(insn);
            let ord = compare_records_generic(
                &idx_record,                         // The serialized record from the index
                &values,                             // The record built from registers
                cursor.index_info.as_ref().unwrap(), // Sort order flags
                0,
                tie_breaker,
            )?;

            if ord.is_ge() {
                target_pc.as_offset_int()
            } else {
                state.pc + 1
            }
        } else {
            // No record at cursor position, jump to target
            target_pc.as_offset_int()
        };
        pc
    };

    state.pc = pc;
    Ok(InsnFunctionStepResult::Step)
}

pub fn op_seek_end(
    program: &Program,
    state: &mut ProgramState,
    insn: &Insn,
    pager: &Arc<Pager>,
    mv_store: Option<&Arc<MvStore>>,
) -> Result<InsnFunctionStepResult> {
    load_insn!(SeekEnd { cursor_id }, *insn);
    {
        let cursor = state.get_cursor(cursor_id);
        let cursor = cursor.as_btree_mut();
        return_if_io!(cursor.seek_end());
    }
    state.pc += 1;
    Ok(InsnFunctionStepResult::Step)
}

#[allow(clippy::let_and_return)]
pub fn op_idx_le(
    program: &Program,
    state: &mut ProgramState,
    insn: &Insn,
    pager: &Arc<Pager>,
    mv_store: Option<&Arc<MvStore>>,
) -> Result<InsnFunctionStepResult> {
    load_insn!(
        IdxLE {
            cursor_id,
            start_reg,
            num_regs,
            target_pc,
        },
        insn
    );
    assert!(target_pc.is_offset());

    let pc = {
        let cursor = get_cursor!(state, *cursor_id);
        let cursor = cursor.as_btree_mut();

        let pc = if let Some(idx_record) = return_if_io!(cursor.record()) {
            let values =
                registers_to_ref_values(&state.registers[*start_reg..*start_reg + *num_regs]);
            let tie_breaker = get_tie_breaker_from_idx_comp_op(insn);
            let ord = compare_records_generic(
                &idx_record,
                &values,
                cursor.index_info.as_ref().unwrap(),
                0,
                tie_breaker,
            )?;

            if ord.is_le() {
                target_pc.as_offset_int()
            } else {
                state.pc + 1
            }
        } else {
            // No record at cursor position, jump to target
            target_pc.as_offset_int()
        };
        pc
    };

    state.pc = pc;
    Ok(InsnFunctionStepResult::Step)
}

#[allow(clippy::let_and_return)]
pub fn op_idx_gt(
    program: &Program,
    state: &mut ProgramState,
    insn: &Insn,
    pager: &Arc<Pager>,
    mv_store: Option<&Arc<MvStore>>,
) -> Result<InsnFunctionStepResult> {
    load_insn!(
        IdxGT {
            cursor_id,
            start_reg,
            num_regs,
            target_pc,
        },
        insn
    );
    assert!(target_pc.is_offset());

    let pc = {
        let cursor = get_cursor!(state, *cursor_id);
        let cursor = cursor.as_btree_mut();

        let pc = if let Some(idx_record) = return_if_io!(cursor.record()) {
            let values =
                registers_to_ref_values(&state.registers[*start_reg..*start_reg + *num_regs]);
            let tie_breaker = get_tie_breaker_from_idx_comp_op(insn);
            let ord = compare_records_generic(
                &idx_record,
                &values,
                cursor.index_info.as_ref().unwrap(),
                0,
                tie_breaker,
            )?;

            if ord.is_gt() {
                target_pc.as_offset_int()
            } else {
                state.pc + 1
            }
        } else {
            // No record at cursor position, jump to target
            target_pc.as_offset_int()
        };
        pc
    };

    state.pc = pc;
    Ok(InsnFunctionStepResult::Step)
}

#[allow(clippy::let_and_return)]
pub fn op_idx_lt(
    program: &Program,
    state: &mut ProgramState,
    insn: &Insn,
    pager: &Arc<Pager>,
    mv_store: Option<&Arc<MvStore>>,
) -> Result<InsnFunctionStepResult> {
    load_insn!(
        IdxLT {
            cursor_id,
            start_reg,
            num_regs,
            target_pc,
        },
        insn
    );
    assert!(target_pc.is_offset());

    let pc = {
        let cursor = get_cursor!(state, *cursor_id);
        let cursor = cursor.as_btree_mut();

        let pc = if let Some(idx_record) = return_if_io!(cursor.record()) {
            let values =
                registers_to_ref_values(&state.registers[*start_reg..*start_reg + *num_regs]);

            let tie_breaker = get_tie_breaker_from_idx_comp_op(insn);
            let ord = compare_records_generic(
                &idx_record,
                &values,
                cursor.index_info.as_ref().unwrap(),
                0,
                tie_breaker,
            )?;

            if ord.is_lt() {
                target_pc.as_offset_int()
            } else {
                state.pc + 1
            }
        } else {
            // No record at cursor position, jump to target
            target_pc.as_offset_int()
        };
        pc
    };

    state.pc = pc;
    Ok(InsnFunctionStepResult::Step)
}

pub fn op_decr_jump_zero(
    program: &Program,
    state: &mut ProgramState,
    insn: &Insn,
    pager: &Arc<Pager>,
    mv_store: Option<&Arc<MvStore>>,
) -> Result<InsnFunctionStepResult> {
    load_insn!(DecrJumpZero { reg, target_pc }, insn);
    assert!(target_pc.is_offset());
    match state.registers[*reg].get_value() {
        Value::Integer(n) => {
            let n = n - 1;
            state.registers[*reg] = Register::Value(Value::Integer(n));
            if n == 0 {
                state.pc = target_pc.as_offset_int();
            } else {
                state.pc += 1;
            }
        }
        _ => unreachable!("DecrJumpZero on non-integer register"),
    }
    Ok(InsnFunctionStepResult::Step)
}

fn apply_kbn_step(acc: &mut Value, r: f64, state: &mut SumAggState) {
    let s = acc.as_float();
    let t = s + r;
    let correction = if s.abs() > r.abs() {
        (s - t) + r
    } else {
        (r - t) + s
    };
    state.r_err += correction;
    *acc = Value::Float(t);
}

// Add a (possibly large) integer to the running sum.
fn apply_kbn_step_int(acc: &mut Value, i: i64, state: &mut SumAggState) {
    const THRESHOLD: i64 = 4503599627370496; // 2^52

    if i <= -THRESHOLD || i >= THRESHOLD {
        let i_sm = i % 16384;
        let i_big = i - i_sm;

        apply_kbn_step(acc, i_big as f64, state);
        apply_kbn_step(acc, i_sm as f64, state);
    } else {
        apply_kbn_step(acc, i as f64, state);
    }
}

pub fn op_agg_step(
    program: &Program,
    state: &mut ProgramState,
    insn: &Insn,
    pager: &Arc<Pager>,
    mv_store: Option<&Arc<MvStore>>,
) -> Result<InsnFunctionStepResult> {
    load_insn!(
        AggStep {
            acc_reg,
            col,
            delimiter,
            func,
        },
        insn
    );
    if let Register::Value(Value::Null) = state.registers[*acc_reg] {
        state.registers[*acc_reg] = match func {
            AggFunc::Avg => {
                Register::Aggregate(AggContext::Avg(Value::Float(0.0), Value::Integer(0)))
            }
            AggFunc::Sum => {
                Register::Aggregate(AggContext::Sum(Value::Null, SumAggState::default()))
            }
            AggFunc::Total => {
                // The result of total() is always a floating point value.
                // No overflow error is ever raised if any prior input was a floating point value.
                // Total() never throws an integer overflow.
                Register::Aggregate(AggContext::Sum(Value::Float(0.0), SumAggState::default()))
            }
            AggFunc::Count | AggFunc::Count0 => {
                Register::Aggregate(AggContext::Count(Value::Integer(0)))
            }
            AggFunc::Max => Register::Aggregate(AggContext::Max(None)),
            AggFunc::Min => Register::Aggregate(AggContext::Min(None)),
            AggFunc::GroupConcat | AggFunc::StringAgg => {
                Register::Aggregate(AggContext::GroupConcat(Value::build_text("")))
            }
            #[cfg(feature = "json")]
            AggFunc::JsonGroupArray | AggFunc::JsonbGroupArray => {
                Register::Aggregate(AggContext::GroupConcat(Value::Blob(vec![])))
            }
            #[cfg(feature = "json")]
            AggFunc::JsonGroupObject | AggFunc::JsonbGroupObject => {
                Register::Aggregate(AggContext::GroupConcat(Value::Blob(vec![])))
            }
            AggFunc::External(func) => match func.as_ref() {
                ExtFunc::Aggregate {
                    init,
                    step,
                    finalize,
                    argc,
                } => Register::Aggregate(AggContext::External(ExternalAggState {
                    state: unsafe { (init)() },
                    argc: *argc,
                    step_fn: *step,
                    finalize_fn: *finalize,
                })),
                _ => unreachable!("scalar function called in aggregate context"),
            },
        };
    }
    match func {
        AggFunc::Avg => {
            let col = state.registers[*col].clone();
            let Register::Aggregate(agg) = state.registers[*acc_reg].borrow_mut() else {
                panic!(
                    "Unexpected value {:?} in AggStep at register {}",
                    state.registers[*acc_reg], *acc_reg
                );
            };
            let AggContext::Avg(acc, count) = agg.borrow_mut() else {
                unreachable!();
            };
            *acc = acc.exec_add(col.get_value());
            *count += 1;
        }
        AggFunc::Sum | AggFunc::Total => {
            let col = state.registers[*col].clone();
            let Register::Aggregate(agg) = state.registers[*acc_reg].borrow_mut() else {
                panic!(
                    "Unexpected value {:?} at register {:?} in AggStep",
                    state.registers[*acc_reg], *acc_reg
                );
            };
            let AggContext::Sum(acc, sum_state) = agg.borrow_mut() else {
                unreachable!();
            };
            match col {
                Register::Value(value) => {
                    match value {
                        Value::Null => {
                            // Ignore NULLs
                        }

                        Value::Integer(i) => match acc {
                            Value::Null => {
                                *acc = Value::Integer(i);
                            }
                            Value::Integer(acc_i) => {
                                match acc_i.checked_add(i) {
                                    Some(sum) => *acc = Value::Integer(sum),
                                    None => {
                                        // Overflow -> switch to float with KBN summation
                                        let acc_f = *acc_i as f64;
                                        *acc = Value::Float(acc_f);
                                        sum_state.approx = true;
                                        sum_state.ovrfl = true;

                                        apply_kbn_step_int(acc, i, sum_state);
                                    }
                                }
                            }
                            Value::Float(_) => {
                                apply_kbn_step_int(acc, i, sum_state);
                            }
                            _ => unreachable!(),
                        },

                        Value::Float(f) => match acc {
                            Value::Null => {
                                *acc = Value::Float(f);
                            }
                            Value::Integer(i) => {
                                let i_f = *i as f64;
                                *acc = Value::Float(i_f);
                                sum_state.approx = true;
                                apply_kbn_step(acc, f, sum_state);
                            }
                            Value::Float(_) => {
                                sum_state.approx = true;
                                apply_kbn_step(acc, f, sum_state);
                            }
                            _ => unreachable!(),
                        },

                        _ => {
                            //  If any input to sum() is neither an integer nor a NULL, then sum() returns a float
                            // https://sqlite.org/lang_aggfunc.html
                            sum_state.approx = true;
                        }
                    }
                }
                _ => unreachable!(),
            }
        }
        AggFunc::Count | AggFunc::Count0 => {
            let skip = (matches!(func, AggFunc::Count)
                && matches!(state.registers[*col].get_value(), Value::Null));
            if matches!(&state.registers[*acc_reg], Register::Value(Value::Null)) {
                state.registers[*acc_reg] =
                    Register::Aggregate(AggContext::Count(Value::Integer(0)));
            }
            let Register::Aggregate(agg) = &mut state.registers[*acc_reg] else {
                panic!(
                    "Unexpected value {:?} in AggStep at register {}",
                    state.registers[*acc_reg], *acc_reg
                );
            };
            let AggContext::Count(count) = agg else {
                unreachable!();
            };
            if !skip {
                *count += 1;
            };
        }
        AggFunc::Max => {
            let col = state.registers[*col].clone();
            let Register::Aggregate(agg) = state.registers[*acc_reg].borrow_mut() else {
                panic!(
                    "Unexpected value {:?} in AggStep at register {}",
                    state.registers[*acc_reg], *acc_reg
                );
            };
            let AggContext::Max(acc) = agg.borrow_mut() else {
                unreachable!();
            };

            let new_value = col.get_value();
            if *new_value != Value::Null
                && acc.as_ref().is_none_or(|acc| {
                    use std::cmp::Ordering;
                    compare_with_collation(new_value, acc, state.current_collation)
                        == Ordering::Greater
                })
            {
                *acc = Some(new_value.clone());
            }
        }
        AggFunc::Min => {
            let col = state.registers[*col].clone();
            let Register::Aggregate(agg) = state.registers[*acc_reg].borrow_mut() else {
                panic!(
                    "Unexpected value {:?} in AggStep",
                    state.registers[*acc_reg]
                );
            };
            let AggContext::Min(acc) = agg.borrow_mut() else {
                unreachable!();
            };

            let new_value = col.get_value();

            if *new_value != Value::Null
                && acc.as_ref().is_none_or(|acc| {
                    use std::cmp::Ordering;
                    compare_with_collation(new_value, acc, state.current_collation)
                        == Ordering::Less
                })
            {
                *acc = Some(new_value.clone());
            }
        }
        AggFunc::GroupConcat | AggFunc::StringAgg => {
            let col = state.registers[*col].get_value().clone();
            let delimiter = state.registers[*delimiter].clone();
            let Register::Aggregate(agg) = state.registers[*acc_reg].borrow_mut() else {
                unreachable!();
            };
            let AggContext::GroupConcat(acc) = agg.borrow_mut() else {
                unreachable!();
            };
            if acc.to_string().is_empty() {
                *acc = col;
            } else {
                match delimiter {
                    Register::Value(value) => {
                        *acc += value;
                    }
                    _ => unreachable!(),
                }
                *acc += col;
            }
        }
        #[cfg(feature = "json")]
        AggFunc::JsonGroupObject | AggFunc::JsonbGroupObject => {
            let key = state.registers[*col].clone();
            let value = state.registers[*delimiter].clone();
            let Register::Aggregate(agg) = state.registers[*acc_reg].borrow_mut() else {
                unreachable!();
            };
            let AggContext::GroupConcat(acc) = agg.borrow_mut() else {
                unreachable!();
            };

            let mut key_vec = convert_dbtype_to_raw_jsonb(key.get_value())?;
            let mut val_vec = convert_dbtype_to_raw_jsonb(value.get_value())?;

            match acc {
                Value::Blob(vec) => {
                    if vec.is_empty() {
                        // bits for obj header
                        vec.push(12);
                        vec.append(&mut key_vec);
                        vec.append(&mut val_vec);
                    } else {
                        vec.append(&mut key_vec);
                        vec.append(&mut val_vec);
                    }
                }
                _ => unreachable!(),
            };
        }
        #[cfg(feature = "json")]
        AggFunc::JsonGroupArray | AggFunc::JsonbGroupArray => {
            let col = state.registers[*col].clone();
            let Register::Aggregate(agg) = state.registers[*acc_reg].borrow_mut() else {
                unreachable!();
            };
            let AggContext::GroupConcat(acc) = agg.borrow_mut() else {
                unreachable!();
            };

            let mut data = convert_dbtype_to_raw_jsonb(col.get_value())?;
            match acc {
                Value::Blob(vec) => {
                    if vec.is_empty() {
                        vec.push(11);
                        vec.append(&mut data)
                    } else {
                        vec.append(&mut data);
                    }
                }
                _ => unreachable!(),
            };
        }
        AggFunc::External(_) => {
            let (step_fn, state_ptr, argc) = {
                let Register::Aggregate(agg) = &state.registers[*acc_reg] else {
                    unreachable!();
                };
                let AggContext::External(agg_state) = agg else {
                    unreachable!();
                };
                (agg_state.step_fn, agg_state.state, agg_state.argc)
            };
            if argc == 0 {
                unsafe { step_fn(state_ptr, 0, std::ptr::null()) };
            } else {
                let register_slice = &state.registers[*col..*col + argc];
                let mut ext_values: Vec<ExtValue> = Vec::with_capacity(argc);
                for ov in register_slice.iter() {
                    ext_values.push(ov.get_value().to_ffi());
                }
                let argv_ptr = ext_values.as_ptr();
                unsafe { step_fn(state_ptr, argc as i32, argv_ptr) };
                for ext_value in ext_values {
                    unsafe { ext_value.__free_internal_type() };
                }
            }
        }
    };
    state.pc += 1;
    Ok(InsnFunctionStepResult::Step)
}

pub fn op_agg_final(
    program: &Program,
    state: &mut ProgramState,
    insn: &Insn,
    pager: &Arc<Pager>,
    mv_store: Option<&Arc<MvStore>>,
) -> Result<InsnFunctionStepResult> {
    let (acc_reg, dest_reg, func) = match insn {
        Insn::AggFinal { register, func } => (*register, *register, func),
        Insn::AggValue {
            acc_reg,
            dest_reg,
            func,
        } => (*acc_reg, *dest_reg, func),
        _ => unreachable!("unexpected Insn {:?}", insn),
    };
    match &state.registers[acc_reg] {
        Register::Aggregate(agg) => match func {
            AggFunc::Avg => {
                let AggContext::Avg(acc, count) = agg else {
                    unreachable!();
                };
                let acc = acc.clone() / count.clone();
                state.registers[dest_reg] = Register::Value(acc);
            }
            AggFunc::Sum => {
                let AggContext::Sum(acc, sum_state) = agg else {
                    unreachable!();
                };
                let value = match acc {
                    Value::Null => match sum_state.approx {
                        true => Value::Float(0.0),
                        false => Value::Null,
                    },
                    Value::Integer(i) if !sum_state.approx && !sum_state.ovrfl => {
                        Value::Integer(*i)
                    }
                    _ => Value::Float(acc.as_float() + sum_state.r_err),
                };
                state.registers[dest_reg] = Register::Value(value);
            }
            AggFunc::Total => {
                let AggContext::Sum(acc, _) = agg else {
                    unreachable!();
                };
                let value = match acc {
                    Value::Null => Value::Float(0.0),
                    Value::Integer(i) => Value::Float(*i as f64),
                    Value::Float(f) => Value::Float(*f),
                    _ => unreachable!(),
                };
                state.registers[dest_reg] = Register::Value(value);
            }
            AggFunc::Count | AggFunc::Count0 => {
                let AggContext::Count(count) = agg else {
                    unreachable!();
                };
                state.registers[dest_reg] = Register::Value(count.clone());
            }
            AggFunc::Max => {
                let AggContext::Max(acc) = agg else {
                    unreachable!();
                };
                match acc {
                    Some(value) => state.registers[dest_reg] = Register::Value(value.clone()),
                    None => state.registers[dest_reg] = Register::Value(Value::Null),
                }
            }
            AggFunc::Min => {
                let AggContext::Min(acc) = agg else {
                    unreachable!();
                };
                match acc {
                    Some(value) => state.registers[dest_reg] = Register::Value(value.clone()),
                    None => state.registers[dest_reg] = Register::Value(Value::Null),
                }
            }
            AggFunc::GroupConcat | AggFunc::StringAgg => {
                let AggContext::GroupConcat(acc) = agg else {
                    unreachable!();
                };
                state.registers[dest_reg] = Register::Value(acc.clone());
            }
            #[cfg(feature = "json")]
            AggFunc::JsonGroupObject => {
                let AggContext::GroupConcat(acc) = agg else {
                    unreachable!();
                };
                let data = acc.to_blob().expect("Should be blob");
                state.registers[dest_reg] = Register::Value(json_from_raw_bytes_agg(data, false)?);
            }
            #[cfg(feature = "json")]
            AggFunc::JsonbGroupObject => {
                let AggContext::GroupConcat(acc) = agg else {
                    unreachable!();
                };
                let data = acc.to_blob().expect("Should be blob");
                state.registers[dest_reg] = Register::Value(json_from_raw_bytes_agg(data, true)?);
            }
            #[cfg(feature = "json")]
            AggFunc::JsonGroupArray => {
                let AggContext::GroupConcat(acc) = agg else {
                    unreachable!();
                };
                let data = acc.to_blob().expect("Should be blob");
                state.registers[dest_reg] = Register::Value(json_from_raw_bytes_agg(data, false)?);
            }
            #[cfg(feature = "json")]
            AggFunc::JsonbGroupArray => {
                let AggContext::GroupConcat(acc) = agg else {
                    unreachable!();
                };
                let data = acc.to_blob().expect("Should be blob");
                state.registers[dest_reg] = Register::Value(json_from_raw_bytes_agg(data, true)?);
            }
            AggFunc::External(_) => {
                let AggContext::External(agg_state) = agg else {
                    unreachable!();
                };
                let value = agg.compute_external()?;
                state.registers[dest_reg] = Register::Value(value)
            }
        },
        Register::Value(Value::Null) => {
            // when the set is empty
            match func {
                AggFunc::Total => {
                    state.registers[dest_reg] = Register::Value(Value::Float(0.0));
                }
                AggFunc::Count | AggFunc::Count0 => {
                    state.registers[dest_reg] = Register::Value(Value::Integer(0));
                }
                _ => {}
            }
        }
        other => {
            panic!("Unexpected value {other:?} in AggFinal");
        }
    };
    state.pc += 1;
    Ok(InsnFunctionStepResult::Step)
}

pub fn op_sorter_open(
    program: &Program,
    state: &mut ProgramState,
    insn: &Insn,
    pager: &Arc<Pager>,
    mv_store: Option<&Arc<MvStore>>,
) -> Result<InsnFunctionStepResult> {
    load_insn!(
        SorterOpen {
            cursor_id,
            columns: _,
            order,
            collations,
        },
        insn
    );
    // be careful here - we must not use any async operations after pager.with_header because this op-code has no proper state-machine
    let page_size = match pager.with_header(|header| header.page_size) {
        Ok(IOResult::Done(page_size)) => page_size,
        Err(_) => PageSize::default(),
        Ok(IOResult::IO(io)) => return Ok(InsnFunctionStepResult::IO(io)),
    };
    let page_size = page_size.get() as usize;

    let cache_size = program.connection.get_cache_size();

    // Set the buffer size threshold to be roughly the same as the limit configured for the page-cache.
    let max_buffer_size_bytes = if cache_size < 0 {
        (cache_size.abs() * 1024) as usize
    } else {
        (cache_size as usize) * page_size
    };
    let cursor = Sorter::new(
        order,
        collations
            .iter()
            .map(|collation| collation.unwrap_or_default())
            .collect(),
        max_buffer_size_bytes,
        page_size,
        pager.io.clone(),
    );
    let cursors = &mut state.cursors;
    cursors
        .get_mut(*cursor_id)
        .unwrap()
        .replace(Cursor::new_sorter(cursor));
    state.pc += 1;
    Ok(InsnFunctionStepResult::Step)
}

pub fn op_sorter_data(
    program: &Program,
    state: &mut ProgramState,
    insn: &Insn,
    pager: &Arc<Pager>,
    mv_store: Option<&Arc<MvStore>>,
) -> Result<InsnFunctionStepResult> {
    load_insn!(
        SorterData {
            cursor_id,
            dest_reg,
            pseudo_cursor,
        },
        insn
    );
    let record = {
        let cursor = state.get_cursor(*cursor_id);
        let cursor = cursor.as_sorter_mut();
        cursor.record().cloned()
    };
    let record = match record {
        Some(record) => record,
        None => {
            state.pc += 1;
            return Ok(InsnFunctionStepResult::Step);
        }
    };
    state.registers[*dest_reg] = Register::Record(record.clone());
    {
        let pseudo_cursor = state.get_cursor(*pseudo_cursor);
        pseudo_cursor.as_pseudo_mut().insert(record);
    }
    state.pc += 1;
    Ok(InsnFunctionStepResult::Step)
}

pub fn op_sorter_insert(
    program: &Program,
    state: &mut ProgramState,
    insn: &Insn,
    pager: &Arc<Pager>,
    mv_store: Option<&Arc<MvStore>>,
) -> Result<InsnFunctionStepResult> {
    load_insn!(
        SorterInsert {
            cursor_id,
            record_reg,
        },
        insn
    );
    {
        let cursor = get_cursor!(state, *cursor_id);
        let cursor = cursor.as_sorter_mut();
        let record = match &state.registers[*record_reg] {
            Register::Record(record) => record,
            _ => unreachable!("SorterInsert on non-record register"),
        };
        return_if_io!(cursor.insert(record));
    }
    state.pc += 1;
    Ok(InsnFunctionStepResult::Step)
}

pub fn op_sorter_sort(
    program: &Program,
    state: &mut ProgramState,
    insn: &Insn,
    pager: &Arc<Pager>,
    mv_store: Option<&Arc<MvStore>>,
) -> Result<InsnFunctionStepResult> {
    load_insn!(
        SorterSort {
            cursor_id,
            pc_if_empty,
        },
        insn
    );
    let (is_empty, did_sort) = {
        let cursor = state.get_cursor(*cursor_id);
        let cursor = cursor.as_sorter_mut();
        let is_empty = cursor.is_empty();
        if !is_empty {
            return_if_io!(cursor.sort());
        }
        (is_empty, !is_empty)
    };
    // Increment metrics for sort operation after cursor is dropped
    if did_sort {
        state.metrics.sort_operations = state.metrics.sort_operations.saturating_add(1);
    }
    if is_empty {
        state.pc = pc_if_empty.as_offset_int();
    } else {
        state.pc += 1;
    }
    Ok(InsnFunctionStepResult::Step)
}

pub fn op_sorter_next(
    program: &Program,
    state: &mut ProgramState,
    insn: &Insn,
    pager: &Arc<Pager>,
    mv_store: Option<&Arc<MvStore>>,
) -> Result<InsnFunctionStepResult> {
    load_insn!(
        SorterNext {
            cursor_id,
            pc_if_next,
        },
        insn
    );
    assert!(pc_if_next.is_offset());
    let has_more = {
        let cursor = state.get_cursor(*cursor_id);
        let cursor = cursor.as_sorter_mut();
        return_if_io!(cursor.next());
        cursor.has_more()
    };
    if has_more {
        state.pc = pc_if_next.as_offset_int();
    } else {
        state.pc += 1;
    }
    Ok(InsnFunctionStepResult::Step)
}

pub fn op_function(
    program: &Program,
    state: &mut ProgramState,
    insn: &Insn,
    pager: &Arc<Pager>,
    mv_store: Option<&Arc<MvStore>>,
) -> Result<InsnFunctionStepResult> {
    load_insn!(
        Function {
            constant_mask,
            func,
            start_reg,
            dest,
        },
        insn
    );
    let arg_count = func.arg_count;

    match &func.func {
        #[cfg(feature = "json")]
        crate::function::Func::Json(json_func) => match json_func {
            JsonFunc::Json => {
                let json_value = &state.registers[*start_reg];
                let json_str = get_json(json_value.get_value(), None);
                match json_str {
                    Ok(json) => state.registers[*dest] = Register::Value(json),
                    Err(e) => return Err(e),
                }
            }

            JsonFunc::Jsonb => {
                let json_value = &state.registers[*start_reg];
                let json_blob = jsonb(json_value.get_value(), &state.json_cache);
                match json_blob {
                    Ok(json) => state.registers[*dest] = Register::Value(json),
                    Err(e) => return Err(e),
                }
            }

            JsonFunc::JsonArray
            | JsonFunc::JsonObject
            | JsonFunc::JsonbArray
            | JsonFunc::JsonbObject => {
                let reg_values = &state.registers[*start_reg..*start_reg + arg_count];

                let json_func = match json_func {
                    JsonFunc::JsonArray => json_array,
                    JsonFunc::JsonObject => json_object,
                    JsonFunc::JsonbArray => jsonb_array,
                    JsonFunc::JsonbObject => jsonb_object,
                    _ => unreachable!(),
                };
                let json_result = json_func(reg_values);

                match json_result {
                    Ok(json) => state.registers[*dest] = Register::Value(json),
                    Err(e) => return Err(e),
                }
            }
            JsonFunc::JsonExtract => {
                let result = match arg_count {
                    0 => Ok(Value::Null),
                    _ => {
                        let val = &state.registers[*start_reg];
                        let reg_values = &state.registers[*start_reg + 1..*start_reg + arg_count];

                        json_extract(val.get_value(), reg_values, &state.json_cache)
                    }
                };

                match result {
                    Ok(json) => state.registers[*dest] = Register::Value(json),
                    Err(e) => return Err(e),
                }
            }
            JsonFunc::JsonbExtract => {
                let result = match arg_count {
                    0 => Ok(Value::Null),
                    _ => {
                        let val = &state.registers[*start_reg];
                        let reg_values = &state.registers[*start_reg + 1..*start_reg + arg_count];

                        jsonb_extract(val.get_value(), reg_values, &state.json_cache)
                    }
                };

                match result {
                    Ok(json) => state.registers[*dest] = Register::Value(json),
                    Err(e) => return Err(e),
                }
            }

            JsonFunc::JsonArrowExtract | JsonFunc::JsonArrowShiftExtract => {
                assert_eq!(arg_count, 2);
                let json = &state.registers[*start_reg];
                let path = &state.registers[*start_reg + 1];
                let json_func = match json_func {
                    JsonFunc::JsonArrowExtract => json_arrow_extract,
                    JsonFunc::JsonArrowShiftExtract => json_arrow_shift_extract,
                    _ => unreachable!(),
                };
                let json_str = json_func(json.get_value(), path.get_value(), &state.json_cache);
                match json_str {
                    Ok(json) => state.registers[*dest] = Register::Value(json),
                    Err(e) => return Err(e),
                }
            }
            JsonFunc::JsonArrayLength | JsonFunc::JsonType => {
                let json_value = &state.registers[*start_reg];
                let path_value = if arg_count > 1 {
                    Some(&state.registers[*start_reg + 1])
                } else {
                    None
                };
                let func_result = match json_func {
                    JsonFunc::JsonArrayLength => json_array_length(
                        json_value.get_value(),
                        path_value.map(|x| x.get_value()),
                        &state.json_cache,
                    ),
                    JsonFunc::JsonType => {
                        json_type(json_value.get_value(), path_value.map(|x| x.get_value()))
                    }
                    _ => unreachable!(),
                };

                match func_result {
                    Ok(result) => state.registers[*dest] = Register::Value(result),
                    Err(e) => return Err(e),
                }
            }
            JsonFunc::JsonErrorPosition => {
                let json_value = &state.registers[*start_reg];
                match json_error_position(json_value.get_value()) {
                    Ok(pos) => state.registers[*dest] = Register::Value(pos),
                    Err(e) => return Err(e),
                }
            }
            JsonFunc::JsonValid => {
                let json_value = &state.registers[*start_reg];
                state.registers[*dest] = Register::Value(is_json_valid(json_value.get_value()));
            }
            JsonFunc::JsonPatch => {
                assert_eq!(arg_count, 2);
                assert!(*start_reg + 1 < state.registers.len());
                let target = &state.registers[*start_reg];
                let patch = &state.registers[*start_reg + 1];
                state.registers[*dest] = Register::Value(json_patch(
                    target.get_value(),
                    patch.get_value(),
                    &state.json_cache,
                )?);
            }
            JsonFunc::JsonbPatch => {
                assert_eq!(arg_count, 2);
                assert!(*start_reg + 1 < state.registers.len());
                let target = &state.registers[*start_reg];
                let patch = &state.registers[*start_reg + 1];
                state.registers[*dest] = Register::Value(jsonb_patch(
                    target.get_value(),
                    patch.get_value(),
                    &state.json_cache,
                )?);
            }
            JsonFunc::JsonRemove => {
                if let Ok(json) = json_remove(
                    &state.registers[*start_reg..*start_reg + arg_count],
                    &state.json_cache,
                ) {
                    state.registers[*dest] = Register::Value(json);
                } else {
                    state.registers[*dest] = Register::Value(Value::Null);
                }
            }
            JsonFunc::JsonbRemove => {
                if let Ok(json) = jsonb_remove(
                    &state.registers[*start_reg..*start_reg + arg_count],
                    &state.json_cache,
                ) {
                    state.registers[*dest] = Register::Value(json);
                } else {
                    state.registers[*dest] = Register::Value(Value::Null);
                }
            }
            JsonFunc::JsonReplace => {
                if let Ok(json) = json_replace(
                    &state.registers[*start_reg..*start_reg + arg_count],
                    &state.json_cache,
                ) {
                    state.registers[*dest] = Register::Value(json);
                } else {
                    state.registers[*dest] = Register::Value(Value::Null);
                }
            }
            JsonFunc::JsonbReplace => {
                if let Ok(json) = jsonb_replace(
                    &state.registers[*start_reg..*start_reg + arg_count],
                    &state.json_cache,
                ) {
                    state.registers[*dest] = Register::Value(json);
                } else {
                    state.registers[*dest] = Register::Value(Value::Null);
                }
            }
            JsonFunc::JsonInsert => {
                if let Ok(json) = json_insert(
                    &state.registers[*start_reg..*start_reg + arg_count],
                    &state.json_cache,
                ) {
                    state.registers[*dest] = Register::Value(json);
                } else {
                    state.registers[*dest] = Register::Value(Value::Null);
                }
            }
            JsonFunc::JsonbInsert => {
                if let Ok(json) = jsonb_insert(
                    &state.registers[*start_reg..*start_reg + arg_count],
                    &state.json_cache,
                ) {
                    state.registers[*dest] = Register::Value(json);
                } else {
                    state.registers[*dest] = Register::Value(Value::Null);
                }
            }
            JsonFunc::JsonPretty => {
                let json_value = &state.registers[*start_reg];
                let indent = if arg_count > 1 {
                    Some(&state.registers[*start_reg + 1])
                } else {
                    None
                };

                // Blob should be converted to Ascii in a lossy way
                // However, Rust strings uses utf-8
                // so the behavior at the moment is slightly different
                // To the way blobs are parsed here in SQLite.
                let indent = match indent {
                    Some(value) => match value.get_value() {
                        Value::Text(text) => text.as_str(),
                        Value::Integer(val) => &val.to_string(),
                        Value::Float(val) => &val.to_string(),
                        Value::Blob(val) => &String::from_utf8_lossy(val),
                        _ => "    ",
                    },
                    // If the second argument is omitted or is NULL, then indentation is four spaces per level
                    None => "    ",
                };

                let json_str = get_json(json_value.get_value(), Some(indent))?;
                state.registers[*dest] = Register::Value(json_str);
            }
            JsonFunc::JsonSet => {
                if arg_count % 2 == 0 {
                    bail_constraint_error!("json_set() needs an odd number of arguments")
                }
                let reg_values = &state.registers[*start_reg..*start_reg + arg_count];

                let json_result = json_set(reg_values, &state.json_cache);

                match json_result {
                    Ok(json) => state.registers[*dest] = Register::Value(json),
                    Err(e) => return Err(e),
                }
            }
            JsonFunc::JsonbSet => {
                if arg_count % 2 == 0 {
                    bail_constraint_error!("json_set() needs an odd number of arguments")
                }
                let reg_values = &state.registers[*start_reg..*start_reg + arg_count];

                let json_result = jsonb_set(reg_values, &state.json_cache);

                match json_result {
                    Ok(json) => state.registers[*dest] = Register::Value(json),
                    Err(e) => return Err(e),
                }
            }
            JsonFunc::JsonQuote => {
                let json_value = &state.registers[*start_reg];

                match json_quote(json_value.get_value()) {
                    Ok(result) => state.registers[*dest] = Register::Value(result),
                    Err(e) => return Err(e),
                }
            }
        },
        crate::function::Func::Scalar(scalar_func) => match scalar_func {
            ScalarFunc::Cast => {
                assert_eq!(arg_count, 2);
                assert!(*start_reg + 1 < state.registers.len());
                let reg_value_argument = state.registers[*start_reg].clone();
                let Value::Text(reg_value_type) =
                    state.registers[*start_reg + 1].get_value().clone()
                else {
                    unreachable!("Cast with non-text type");
                };
                let result = reg_value_argument
                    .get_value()
                    .exec_cast(reg_value_type.as_str());
                state.registers[*dest] = Register::Value(result);
            }
            ScalarFunc::Changes => {
                let res = &program.connection.last_change;
                let changes = res.get();
                state.registers[*dest] = Register::Value(Value::Integer(changes));
            }
            ScalarFunc::Char => {
                let reg_values = &state.registers[*start_reg..*start_reg + arg_count];
                state.registers[*dest] = Register::Value(exec_char(reg_values));
            }
            ScalarFunc::Coalesce => {}
            ScalarFunc::Concat => {
                let reg_values = &state.registers[*start_reg..*start_reg + arg_count];
                let result = exec_concat_strings(reg_values);
                state.registers[*dest] = Register::Value(result);
            }
            ScalarFunc::ConcatWs => {
                let reg_values = &state.registers[*start_reg..*start_reg + arg_count];
                let result = exec_concat_ws(reg_values);
                state.registers[*dest] = Register::Value(result);
            }
            ScalarFunc::Glob => {
                let pattern = &state.registers[*start_reg];
                let text = &state.registers[*start_reg + 1];
                let result = match (pattern.get_value(), text.get_value()) {
                    (Value::Null, _) | (_, Value::Null) => Value::Null,
                    (Value::Text(pattern), Value::Text(text)) => {
                        let cache = if *constant_mask > 0 {
                            Some(&mut state.regex_cache.glob)
                        } else {
                            None
                        };
                        Value::Integer(exec_glob(cache, pattern.as_str(), text.as_str()) as i64)
                    }
                    // Convert any other value types to text for GLOB comparison
                    (pattern_val, text_val) => {
                        let pattern_str = pattern_val.to_string();
                        let text_str = text_val.to_string();
                        let cache = if *constant_mask > 0 {
                            Some(&mut state.regex_cache.glob)
                        } else {
                            None
                        };
                        Value::Integer(exec_glob(cache, &pattern_str, &text_str) as i64)
                    }
                };
                state.registers[*dest] = Register::Value(result);
            }
            ScalarFunc::IfNull => {}
            ScalarFunc::Iif => {}
            ScalarFunc::Instr => {
                let reg_value = &state.registers[*start_reg];
                let pattern_value = &state.registers[*start_reg + 1];
                let result = reg_value.get_value().exec_instr(pattern_value.get_value());
                state.registers[*dest] = Register::Value(result);
            }
            ScalarFunc::LastInsertRowid => {
                state.registers[*dest] =
                    Register::Value(Value::Integer(program.connection.last_insert_rowid()));
            }
            ScalarFunc::Like => {
                let pattern = &state.registers[*start_reg];
                let match_expression = &state.registers[*start_reg + 1];

                let pattern = match pattern.get_value() {
                    Value::Text(_) => pattern.get_value(),
                    _ => &pattern.get_value().exec_cast("TEXT"),
                };
                let match_expression = match match_expression.get_value() {
                    Value::Text(_) => match_expression.get_value(),
                    _ => &match_expression.get_value().exec_cast("TEXT"),
                };

                let result = match (pattern, match_expression) {
                    (Value::Text(pattern), Value::Text(match_expression)) if arg_count == 3 => {
                        let escape =
                            construct_like_escape_arg(state.registers[*start_reg + 2].get_value())?;

                        Value::Integer(exec_like_with_escape(
                            pattern.as_str(),
                            match_expression.as_str(),
                            escape,
                        ) as i64)
                    }
                    (Value::Text(pattern), Value::Text(match_expression)) => {
                        let cache = if *constant_mask > 0 {
                            Some(&mut state.regex_cache.like)
                        } else {
                            None
                        };
                        Value::Integer(Value::exec_like(
                            cache,
                            pattern.as_str(),
                            match_expression.as_str(),
                        ) as i64)
                    }
                    (Value::Null, _) | (_, Value::Null) => Value::Null,
                    _ => {
                        unreachable!("Like failed");
                    }
                };

                state.registers[*dest] = Register::Value(result);
            }
            ScalarFunc::Abs
            | ScalarFunc::Lower
            | ScalarFunc::Upper
            | ScalarFunc::Length
            | ScalarFunc::OctetLength
            | ScalarFunc::Typeof
            | ScalarFunc::Unicode
            | ScalarFunc::Quote
            | ScalarFunc::RandomBlob
            | ScalarFunc::Sign
            | ScalarFunc::Soundex
            | ScalarFunc::ZeroBlob => {
                let reg_value = state.registers[*start_reg].borrow_mut().get_value();
                let result = match scalar_func {
                    ScalarFunc::Sign => reg_value.exec_sign(),
                    ScalarFunc::Abs => Some(reg_value.exec_abs()?),
                    ScalarFunc::Lower => reg_value.exec_lower(),
                    ScalarFunc::Upper => reg_value.exec_upper(),
                    ScalarFunc::Length => Some(reg_value.exec_length()),
                    ScalarFunc::OctetLength => Some(reg_value.exec_octet_length()),
                    ScalarFunc::Typeof => Some(reg_value.exec_typeof()),
                    ScalarFunc::Unicode => Some(reg_value.exec_unicode()),
                    ScalarFunc::Quote => Some(reg_value.exec_quote()),
                    ScalarFunc::RandomBlob => Some(reg_value.exec_randomblob()),
                    ScalarFunc::ZeroBlob => Some(reg_value.exec_zeroblob()),
                    ScalarFunc::Soundex => Some(reg_value.exec_soundex()),
                    _ => unreachable!(),
                };
                state.registers[*dest] = Register::Value(result.unwrap_or(Value::Null));
            }
            ScalarFunc::Hex => {
                let reg_value = state.registers[*start_reg].borrow_mut();
                let result = reg_value.get_value().exec_hex();
                state.registers[*dest] = Register::Value(result);
            }
            ScalarFunc::Unhex => {
                let reg_value = &state.registers[*start_reg];
                let ignored_chars = state.registers.get(*start_reg + 1);
                let result = reg_value
                    .get_value()
                    .exec_unhex(ignored_chars.map(|x| x.get_value()));
                state.registers[*dest] = Register::Value(result);
            }
            ScalarFunc::Random => {
                state.registers[*dest] = Register::Value(Value::exec_random());
            }
            ScalarFunc::Trim => {
                let reg_value = &state.registers[*start_reg];
                let pattern_value = if func.arg_count == 2 {
                    state.registers.get(*start_reg + 1)
                } else {
                    None
                };
                let result = reg_value
                    .get_value()
                    .exec_trim(pattern_value.map(|x| x.get_value()));
                state.registers[*dest] = Register::Value(result);
            }
            ScalarFunc::LTrim => {
                let reg_value = &state.registers[*start_reg];
                let pattern_value = if func.arg_count == 2 {
                    state.registers.get(*start_reg + 1)
                } else {
                    None
                };
                let result = reg_value
                    .get_value()
                    .exec_ltrim(pattern_value.map(|x| x.get_value()));
                state.registers[*dest] = Register::Value(result);
            }
            ScalarFunc::RTrim => {
                let reg_value = &state.registers[*start_reg];
                let pattern_value = if func.arg_count == 2 {
                    state.registers.get(*start_reg + 1)
                } else {
                    None
                };
                let result = reg_value
                    .get_value()
                    .exec_rtrim(pattern_value.map(|x| x.get_value()));
                state.registers[*dest] = Register::Value(result);
            }
            ScalarFunc::Round => {
                let reg_value = &state.registers[*start_reg];
                assert!(arg_count == 1 || arg_count == 2);
                let precision_value = if arg_count > 1 {
                    state.registers.get(*start_reg + 1)
                } else {
                    None
                };
                let result = reg_value
                    .get_value()
                    .exec_round(precision_value.map(|x| x.get_value()));
                state.registers[*dest] = Register::Value(result);
            }
            ScalarFunc::Min => {
                let reg_values = &state.registers[*start_reg..*start_reg + arg_count];
                state.registers[*dest] =
                    Register::Value(Value::exec_min(reg_values.iter().map(|v| v.get_value())));
            }
            ScalarFunc::Max => {
                let reg_values = &state.registers[*start_reg..*start_reg + arg_count];
                state.registers[*dest] =
                    Register::Value(Value::exec_max(reg_values.iter().map(|v| v.get_value())));
            }
            ScalarFunc::Nullif => {
                let first_value = &state.registers[*start_reg];
                let second_value = &state.registers[*start_reg + 1];
                state.registers[*dest] = Register::Value(Value::exec_nullif(
                    first_value.get_value(),
                    second_value.get_value(),
                ));
            }
            ScalarFunc::Substr | ScalarFunc::Substring => {
                let str_value = &state.registers[*start_reg];
                let start_value = &state.registers[*start_reg + 1];
                let length_value = if func.arg_count == 3 {
                    Some(&state.registers[*start_reg + 2])
                } else {
                    None
                };
                let result = Value::exec_substring(
                    str_value.get_value(),
                    start_value.get_value(),
                    length_value.map(|x| x.get_value()),
                );
                state.registers[*dest] = Register::Value(result);
            }
            ScalarFunc::Date => {
                let result = exec_date(&state.registers[*start_reg..*start_reg + arg_count]);
                state.registers[*dest] = Register::Value(result);
            }
            ScalarFunc::Time => {
                let values = &state.registers[*start_reg..*start_reg + arg_count];
                let result = exec_time(values);
                state.registers[*dest] = Register::Value(result);
            }
            ScalarFunc::TimeDiff => {
                if arg_count != 2 {
                    state.registers[*dest] = Register::Value(Value::Null);
                } else {
                    let start = state.registers[*start_reg].get_value().clone();
                    let end = state.registers[*start_reg + 1].get_value().clone();

                    let result = crate::functions::datetime::exec_timediff(&[
                        Register::Value(start),
                        Register::Value(end),
                    ]);

                    state.registers[*dest] = Register::Value(result);
                }
            }
            ScalarFunc::TotalChanges => {
                let res = &program.connection.total_changes;
                let total_changes = res.get();
                state.registers[*dest] = Register::Value(Value::Integer(total_changes));
            }
            ScalarFunc::DateTime => {
                let result =
                    exec_datetime_full(&state.registers[*start_reg..*start_reg + arg_count]);
                state.registers[*dest] = Register::Value(result);
            }
            ScalarFunc::JulianDay => {
                let result = exec_julianday(&state.registers[*start_reg..*start_reg + arg_count]);
                state.registers[*dest] = Register::Value(result);
            }
            ScalarFunc::UnixEpoch => {
                if *start_reg == 0 {
                    let result = exec_unixepoch(&Value::build_text("now"))?;
                    state.registers[*dest] = Register::Value(result);
                } else {
                    let datetime_value = &state.registers[*start_reg];
                    let unixepoch = exec_unixepoch(datetime_value.get_value());
                    match unixepoch {
                        Ok(time) => state.registers[*dest] = Register::Value(time),
                        Err(e) => {
                            return Err(LimboError::ParseError(format!(
                                "Error encountered while parsing datetime value: {e}"
                            )));
                        }
                    }
                }
            }
            ScalarFunc::SqliteVersion => {
                if !program.connection.is_db_initialized() {
                    state.registers[*dest] =
                        Register::Value(Value::build_text(info::build::PKG_VERSION));
                } else {
                    let version_integer =
                        return_if_io!(pager.with_header(|header| header.version_number)).get()
                            as i64;
                    let version = execute_sqlite_version(version_integer);
                    state.registers[*dest] = Register::Value(Value::build_text(version));
                }
            }
            ScalarFunc::SqliteSourceId => {
                let src_id = format!(
                    "{} {}",
                    info::build::BUILT_TIME_SQLITE,
                    info::build::GIT_COMMIT_HASH.unwrap_or("unknown")
                );
                state.registers[*dest] = Register::Value(Value::build_text(src_id));
            }
            ScalarFunc::Replace => {
                assert_eq!(arg_count, 3);
                let source = &state.registers[*start_reg];
                let pattern = &state.registers[*start_reg + 1];
                let replacement = &state.registers[*start_reg + 2];
                state.registers[*dest] = Register::Value(Value::exec_replace(
                    source.get_value(),
                    pattern.get_value(),
                    replacement.get_value(),
                ));
            }
            #[cfg(feature = "fs")]
            #[cfg(not(target_family = "wasm"))]
            ScalarFunc::LoadExtension => {
                let extension = &state.registers[*start_reg];
                let ext = resolve_ext_path(&extension.get_value().to_string())?;
                program.connection.load_extension(ext)?;
            }
            ScalarFunc::StrfTime => {
                let result = exec_strftime(&state.registers[*start_reg..*start_reg + arg_count]);
                state.registers[*dest] = Register::Value(result);
            }
            ScalarFunc::Printf => {
                let result = exec_printf(&state.registers[*start_reg..*start_reg + arg_count])?;
                state.registers[*dest] = Register::Value(result);
            }
            ScalarFunc::TableColumnsJsonArray => {
                assert_eq!(arg_count, 1);
                #[cfg(not(feature = "json"))]
                {
                    return Err(LimboError::InvalidArgument(
                        "table_columns_json_array: turso must be compiled with JSON support"
                            .to_string(),
                    ));
                }
                #[cfg(feature = "json")]
                {
                    use crate::types::{TextRef, TextSubtype};

                    let table = state.registers[*start_reg].get_value();
                    let Value::Text(table) = table else {
                        return Err(LimboError::InvalidArgument(
                            "table_columns_json_array: function argument must be of type TEXT"
                                .to_string(),
                        ));
                    };
                    let table = {
                        let schema = program.connection.schema.borrow();
                        match schema.get_table(table.as_str()) {
                            Some(table) => table,
                            None => {
                                return Err(LimboError::InvalidArgument(format!(
                                    "table_columns_json_array: table {table} doesn't exists"
                                )))
                            }
                        }
                    };

                    let mut json = json::jsonb::Jsonb::make_empty_array(table.columns().len() * 10);
                    for column in table.columns() {
                        let name = column.name.as_ref().unwrap();
                        let name_json = json::convert_ref_dbtype_to_jsonb(
                            &RefValue::Text(TextRef::create_from(
                                name.as_str().as_bytes(),
                                TextSubtype::Text,
                            )),
                            json::Conv::ToString,
                        )?;
                        json.append_jsonb_to_end(name_json.data());
                    }
                    json.finalize_unsafe(json::jsonb::ElementType::ARRAY)?;
                    state.registers[*dest] = Register::Value(json::json_string_to_db_type(
                        json,
                        json::jsonb::ElementType::ARRAY,
                        json::OutputVariant::String,
                    )?);
                }
            }
            ScalarFunc::BinRecordJsonObject => {
                assert_eq!(arg_count, 2);
                #[cfg(not(feature = "json"))]
                {
                    return Err(LimboError::InvalidArgument(
                        "bin_record_json_object: turso must be compiled with JSON support"
                            .to_string(),
                    ));
                }
                #[cfg(feature = "json")]
                'outer: {
                    use crate::types::RecordCursor;
                    use std::str::FromStr;

                    let columns_str = state.registers[*start_reg].get_value();
                    let bin_record = state.registers[*start_reg + 1].get_value();
                    let Value::Text(columns_str) = columns_str else {
                        return Err(LimboError::InvalidArgument(
                            "bin_record_json_object: function arguments must be of type TEXT and BLOB correspondingly".to_string()
                        ));
                    };

                    if let Value::Null = bin_record {
                        state.registers[*dest] = Register::Value(Value::Null);
                        break 'outer;
                    }

                    let Value::Blob(bin_record) = bin_record else {
                        return Err(LimboError::InvalidArgument(
                            "bin_record_json_object: function arguments must be of type TEXT and BLOB correspondingly".to_string()
                        ));
                    };
                    let mut columns_json_array =
                        json::jsonb::Jsonb::from_str(columns_str.as_str())?;
                    let columns_len = columns_json_array.array_len()?;

                    let mut record = ImmutableRecord::new(bin_record.len());
                    record.start_serialization(bin_record);
                    let mut record_cursor = RecordCursor::new();

                    let mut json = json::jsonb::Jsonb::make_empty_obj(columns_len);
                    for i in 0..columns_len {
                        let mut op = json::jsonb::SearchOperation::new(0);
                        let path = json::path::JsonPath {
                            elements: vec![
                                json::path::PathElement::Root(),
                                json::path::PathElement::ArrayLocator(Some(i as i32)),
                            ],
                        };

                        columns_json_array.operate_on_path(&path, &mut op)?;
                        let column_name = op.result();
                        json.append_jsonb_to_end(column_name.data());

                        let val = record_cursor.get_value(&record, i)?;
                        if let RefValue::Blob(..) = val {
                            return Err(LimboError::InvalidArgument(
                                "bin_record_json_object: formatting of BLOB values stored in binary record is not supported".to_string()
                            ));
                        }
                        let val_json =
                            json::convert_ref_dbtype_to_jsonb(&val, json::Conv::NotStrict)?;
                        json.append_jsonb_to_end(val_json.data());
                    }
                    json.finalize_unsafe(json::jsonb::ElementType::OBJECT)?;

                    state.registers[*dest] = Register::Value(json::json_string_to_db_type(
                        json,
                        json::jsonb::ElementType::OBJECT,
                        json::OutputVariant::String,
                    )?);
                }
            }
            ScalarFunc::Attach => {
                assert_eq!(arg_count, 3);
                let filename = state.registers[*start_reg].get_value();
                let dbname = state.registers[*start_reg + 1].get_value();
                let _key = state.registers[*start_reg + 2].get_value(); // Not used in read-only implementation

                let Value::Text(filename_str) = filename else {
                    return Err(LimboError::InvalidArgument(
                        "attach: filename argument must be text".to_string(),
                    ));
                };

                let Value::Text(dbname_str) = dbname else {
                    return Err(LimboError::InvalidArgument(
                        "attach: database name argument must be text".to_string(),
                    ));
                };

                program
                    .connection
                    .attach_database(filename_str.as_str(), dbname_str.as_str())?;

                state.registers[*dest] = Register::Value(Value::Null);
            }
            ScalarFunc::Detach => {
                assert_eq!(arg_count, 1);
                let dbname = state.registers[*start_reg].get_value();

                let Value::Text(dbname_str) = dbname else {
                    return Err(LimboError::InvalidArgument(
                        "detach: database name argument must be text".to_string(),
                    ));
                };

                // Call the detach_database method on the connection
                program.connection.detach_database(dbname_str.as_str())?;

                // Set result to NULL (detach doesn't return a value)
                state.registers[*dest] = Register::Value(Value::Null);
            }
            ScalarFunc::Unlikely | ScalarFunc::Likely | ScalarFunc::Likelihood => {
                panic!(
                    "{scalar_func:?} should be stripped during expression translation and never reach VDBE",
                );
            }
        },
        crate::function::Func::Vector(vector_func) => match vector_func {
            VectorFunc::Vector => {
                let result = vector32(&state.registers[*start_reg..*start_reg + arg_count])?;
                state.registers[*dest] = Register::Value(result);
            }
            VectorFunc::Vector32 => {
                let result = vector32(&state.registers[*start_reg..*start_reg + arg_count])?;
                state.registers[*dest] = Register::Value(result);
            }
            VectorFunc::Vector64 => {
                let result = vector64(&state.registers[*start_reg..*start_reg + arg_count])?;
                state.registers[*dest] = Register::Value(result);
            }
            VectorFunc::VectorExtract => {
                let result = vector_extract(&state.registers[*start_reg..*start_reg + arg_count])?;
                state.registers[*dest] = Register::Value(result);
            }
            VectorFunc::VectorDistanceCos => {
                let result =
                    vector_distance_cos(&state.registers[*start_reg..*start_reg + arg_count])?;
                state.registers[*dest] = Register::Value(result);
            }
            VectorFunc::VectorDistanceEuclidean => {
                let result =
                    vector_distance_l2(&state.registers[*start_reg..*start_reg + arg_count])?;
                state.registers[*dest] = Register::Value(result);
            }
            VectorFunc::VectorConcat => {
                let result = vector_concat(&state.registers[*start_reg..*start_reg + arg_count])?;
                state.registers[*dest] = Register::Value(result);
            }
            VectorFunc::VectorSlice => {
                let result = vector_slice(&state.registers[*start_reg..*start_reg + arg_count])?;
                state.registers[*dest] = Register::Value(result)
            }
        },
        crate::function::Func::External(f) => match f.func {
            ExtFunc::Scalar(f) => {
                if arg_count == 0 {
                    let result_c_value: ExtValue = unsafe { (f)(0, std::ptr::null()) };
                    match Value::from_ffi(result_c_value) {
                        Ok(result_ov) => {
                            state.registers[*dest] = Register::Value(result_ov);
                        }
                        Err(e) => {
                            return Err(e);
                        }
                    }
                } else {
                    let register_slice = &state.registers[*start_reg..*start_reg + arg_count];
                    let mut ext_values: Vec<ExtValue> = Vec::with_capacity(arg_count);
                    for ov in register_slice.iter() {
                        let val = ov.get_value().to_ffi();
                        ext_values.push(val);
                    }
                    let argv_ptr = ext_values.as_ptr();
                    let result_c_value: ExtValue = unsafe { (f)(arg_count as i32, argv_ptr) };
                    match Value::from_ffi(result_c_value) {
                        Ok(result_ov) => {
                            state.registers[*dest] = Register::Value(result_ov);
                        }
                        Err(e) => {
                            return Err(e);
                        }
                    }
                }
            }
            _ => unreachable!("aggregate called in scalar context"),
        },
        crate::function::Func::Math(math_func) => match math_func.arity() {
            MathFuncArity::Nullary => match math_func {
                MathFunc::Pi => {
                    state.registers[*dest] = Register::Value(Value::Float(std::f64::consts::PI));
                }
                _ => {
                    unreachable!("Unexpected mathematical Nullary function {:?}", math_func);
                }
            },

            MathFuncArity::Unary => {
                let reg_value = &state.registers[*start_reg];
                let result = reg_value.get_value().exec_math_unary(math_func);
                state.registers[*dest] = Register::Value(result);
            }

            MathFuncArity::Binary => {
                let lhs = &state.registers[*start_reg];
                let rhs = &state.registers[*start_reg + 1];
                let result = lhs.get_value().exec_math_binary(rhs.get_value(), math_func);
                state.registers[*dest] = Register::Value(result);
            }

            MathFuncArity::UnaryOrBinary => match math_func {
                MathFunc::Log => {
                    let result = match arg_count {
                        1 => {
                            let arg = &state.registers[*start_reg];
                            arg.get_value().exec_math_log(None)
                        }
                        2 => {
                            let base = &state.registers[*start_reg];
                            let arg = &state.registers[*start_reg + 1];
                            arg.get_value().exec_math_log(Some(base.get_value()))
                        }
                        _ => unreachable!(
                            "{:?} function with unexpected number of arguments",
                            math_func
                        ),
                    };
                    state.registers[*dest] = Register::Value(result);
                }
                _ => unreachable!(
                    "Unexpected mathematical UnaryOrBinary function {:?}",
                    math_func
                ),
            },
        },
        crate::function::Func::AlterTable(alter_func) => {
            let r#type = &state.registers[*start_reg].get_value().clone();

            let Value::Text(name) = &state.registers[*start_reg + 1].get_value() else {
                panic!("sqlite_schema.name should be TEXT")
            };
            let name = name.to_string();

            let Value::Text(tbl_name) = &state.registers[*start_reg + 2].get_value() else {
                panic!("sqlite_schema.tbl_name should be TEXT")
            };
            let tbl_name = tbl_name.to_string();

            let Value::Integer(root_page) = &state.registers[*start_reg + 3].get_value().clone()
            else {
                panic!("sqlite_schema.root_page should be INTEGER")
            };

            let sql = &state.registers[*start_reg + 4].get_value().clone();

            let (new_name, new_tbl_name, new_sql) = match alter_func {
                AlterTableFunc::RenameTable => {
                    let rename_from = {
                        match &state.registers[*start_reg + 5].get_value() {
                            Value::Text(rename_from) => normalize_ident(rename_from.as_str()),
                            _ => panic!("rename_from parameter should be TEXT"),
                        }
                    };

                    let rename_to = {
                        match &state.registers[*start_reg + 6].get_value() {
                            Value::Text(rename_to) => normalize_ident(rename_to.as_str()),
                            _ => panic!("rename_to parameter should be TEXT"),
                        }
                    };

                    let new_name = if let Some(column) =
                        &name.strip_prefix(&format!("sqlite_autoindex_{rename_from}_"))
                    {
                        format!("sqlite_autoindex_{rename_to}_{column}")
                    } else if name == rename_from {
                        rename_to.clone()
                    } else {
                        name
                    };

                    let new_tbl_name = if tbl_name == rename_from {
                        rename_to.clone()
                    } else {
                        tbl_name
                    };

                    let new_sql = 'sql: {
                        let Value::Text(sql) = sql else {
                            break 'sql None;
                        };

                        let mut parser = Parser::new(sql.as_str().as_bytes());
                        let ast::Cmd::Stmt(stmt) = parser.next().unwrap().unwrap() else {
                            todo!()
                        };

                        match stmt {
                            ast::Stmt::CreateIndex {
                                tbl_name,
                                unique,
                                if_not_exists,
                                idx_name,
                                columns,
                                where_clause,
                            } => {
                                let table_name = normalize_ident(tbl_name.as_str());

                                if rename_from != table_name {
                                    break 'sql None;
                                }

                                Some(
                                    ast::Stmt::CreateIndex {
                                        tbl_name: ast::Name::new(&rename_to),
                                        unique,
                                        if_not_exists,
                                        idx_name,
                                        columns,
                                        where_clause,
                                    }
                                    .to_string(),
                                )
                            }
                            ast::Stmt::CreateTable {
                                tbl_name,
                                temporary,
                                if_not_exists,
                                body,
                            } => {
                                let table_name = normalize_ident(tbl_name.name.as_str());

                                if rename_from != table_name {
                                    break 'sql None;
                                }

                                Some(
                                    ast::Stmt::CreateTable {
                                        tbl_name: ast::QualifiedName {
                                            db_name: None,
                                            name: ast::Name::new(&rename_to),
                                            alias: None,
                                        },
                                        temporary,
                                        if_not_exists,
                                        body,
                                    }
                                    .to_string(),
                                )
                            }
                            _ => todo!(),
                        }
                    };

                    (new_name, new_tbl_name, new_sql)
                }
                AlterTableFunc::AlterColumn | AlterTableFunc::RenameColumn => {
                    let table = {
                        match &state.registers[*start_reg + 5].get_value() {
                            Value::Text(rename_to) => normalize_ident(rename_to.as_str()),
                            _ => panic!("table parameter should be TEXT"),
                        }
                    };

                    let rename_from = {
                        match &state.registers[*start_reg + 6].get_value() {
                            Value::Text(rename_from) => normalize_ident(rename_from.as_str()),
                            _ => panic!("rename_from parameter should be TEXT"),
                        }
                    };

                    let column_def = {
                        match &state.registers[*start_reg + 7].get_value() {
                            Value::Text(column_def) => column_def.as_str(),
                            _ => panic!("rename_to parameter should be TEXT"),
                        }
                    };

                    let column_def = Parser::new(column_def.as_bytes())
                        .parse_column_definition(true)
                        .unwrap();

                    let new_sql = 'sql: {
                        if table != tbl_name {
                            break 'sql None;
                        }

                        let Value::Text(sql) = sql else {
                            break 'sql None;
                        };

                        let mut parser = Parser::new(sql.as_str().as_bytes());
                        let ast::Cmd::Stmt(stmt) = parser.next().unwrap().unwrap() else {
                            todo!()
                        };

                        match stmt {
                            ast::Stmt::CreateIndex {
                                tbl_name,
                                mut columns,
                                unique,
                                if_not_exists,
                                idx_name,
                                where_clause,
                            } => {
                                if table != normalize_ident(tbl_name.as_str()) {
                                    break 'sql None;
                                }

                                for column in &mut columns {
                                    match column.expr.as_mut() {
                                        ast::Expr::Id(ast::Name::Ident(id))
                                            if normalize_ident(id) == rename_from =>
                                        {
                                            *id = column_def.col_name.as_str().to_owned();
                                        }
                                        _ => {}
                                    }
                                }

                                Some(
                                    ast::Stmt::CreateIndex {
                                        tbl_name,
                                        columns,
                                        unique,
                                        if_not_exists,
                                        idx_name,
                                        where_clause,
                                    }
                                    .to_string(),
                                )
                            }
                            ast::Stmt::CreateTable {
                                tbl_name,
                                body,
                                temporary,
                                if_not_exists,
                            } => {
                                if table != normalize_ident(tbl_name.name.as_str()) {
                                    break 'sql None;
                                }

                                let ast::CreateTableBody::ColumnsAndConstraints {
                                    mut columns,
                                    constraints,
                                    options,
                                } = body
                                else {
                                    todo!()
                                };

                                let column = columns
                                    .iter_mut()
                                    .find(|column| column.col_name == ast::Name::new(&rename_from))
                                    .expect("column being renamed should be present");

                                match alter_func {
                                    AlterTableFunc::AlterColumn => *column = column_def,
                                    AlterTableFunc::RenameColumn => {
                                        column.col_name = column_def.col_name
                                    }
                                    _ => unreachable!(),
                                }

                                Some(
                                    ast::Stmt::CreateTable {
                                        tbl_name,
                                        body: ast::CreateTableBody::ColumnsAndConstraints {
                                            columns,
                                            constraints,
                                            options,
                                        },
                                        temporary,
                                        if_not_exists,
                                    }
                                    .to_string(),
                                )
                            }
                            _ => todo!(),
                        }
                    };

                    (name, tbl_name, new_sql)
                }
            };

            state.registers[*dest] = Register::Value(r#type.clone());
            state.registers[*dest + 1] = Register::Value(Value::Text(Text::from(new_name)));
            state.registers[*dest + 2] = Register::Value(Value::Text(Text::from(new_tbl_name)));
            state.registers[*dest + 3] = Register::Value(Value::Integer(*root_page));

            if let Some(new_sql) = new_sql {
                state.registers[*dest + 4] = Register::Value(Value::Text(Text::from(new_sql)));
            } else {
                state.registers[*dest + 4] = Register::Value(sql.clone());
            }
        }
        crate::function::Func::Agg(_) => {
            unreachable!("Aggregate functions should not be handled here")
        }
    }
    state.pc += 1;
    Ok(InsnFunctionStepResult::Step)
}

pub fn op_init_coroutine(
    program: &Program,
    state: &mut ProgramState,
    insn: &Insn,
    pager: &Arc<Pager>,
    mv_store: Option<&Arc<MvStore>>,
) -> Result<InsnFunctionStepResult> {
    load_insn!(
        InitCoroutine {
            yield_reg,
            jump_on_definition,
            start_offset,
        },
        insn
    );
    assert!(jump_on_definition.is_offset());
    let start_offset = start_offset.as_offset_int();
    state.registers[*yield_reg] = Register::Value(Value::Integer(start_offset as i64));
    state.ended_coroutine.unset(*yield_reg);
    let jump_on_definition = jump_on_definition.as_offset_int();
    state.pc = if jump_on_definition == 0 {
        state.pc + 1
    } else {
        jump_on_definition
    };
    Ok(InsnFunctionStepResult::Step)
}

pub fn op_end_coroutine(
    program: &Program,
    state: &mut ProgramState,
    insn: &Insn,
    pager: &Arc<Pager>,
    mv_store: Option<&Arc<MvStore>>,
) -> Result<InsnFunctionStepResult> {
    load_insn!(EndCoroutine { yield_reg }, insn);

    if let Value::Integer(pc) = state.registers[*yield_reg].get_value() {
        state.ended_coroutine.set(*yield_reg);
        let pc: u32 = (*pc)
            .try_into()
            .unwrap_or_else(|_| panic!("EndCoroutine: pc overflow: {pc}"));
        state.pc = pc - 1; // yield jump is always next to yield. Here we subtract 1 to go back to yield instruction
    } else {
        unreachable!();
    }
    Ok(InsnFunctionStepResult::Step)
}

pub fn op_yield(
    program: &Program,
    state: &mut ProgramState,
    insn: &Insn,
    pager: &Arc<Pager>,
    mv_store: Option<&Arc<MvStore>>,
) -> Result<InsnFunctionStepResult> {
    load_insn!(
        Yield {
            yield_reg,
            end_offset,
        },
        insn
    );
    if let Value::Integer(pc) = state.registers[*yield_reg].get_value() {
        if state.ended_coroutine.get(*yield_reg) {
            state.pc = end_offset.as_offset_int();
        } else {
            let pc: u32 = (*pc)
                .try_into()
                .unwrap_or_else(|_| panic!("Yield: pc overflow: {pc}"));
            // swap the program counter with the value in the yield register
            // this is the mechanism that allows jumping back and forth between the coroutine and the caller
            (state.pc, state.registers[*yield_reg]) =
                (pc, Register::Value(Value::Integer((state.pc + 1) as i64)));
        }
    } else {
        unreachable!(
            "yield_reg {} contains non-integer value: {:?}",
            *yield_reg, state.registers[*yield_reg]
        );
    }
    Ok(InsnFunctionStepResult::Step)
}

pub struct OpInsertState {
    pub sub_state: OpInsertSubState,
    pub old_record: Option<(i64, Vec<Value>)>,
}

#[derive(Debug, PartialEq)]
pub enum OpInsertSubState {
    /// If this insert overwrites a record, capture the old record for incremental view maintenance.
    MaybeCaptureRecord,
    /// Seek to the correct position if needed.
    /// In a table insert, if the caller does not pass InsertFlags::REQUIRE_SEEK, they must ensure that a seek has already happened to the correct location.
    /// This typically happens by invoking either Insn::NewRowid or Insn::NotExists, because:
    /// 1. op_new_rowid() seeks to the end of the table, which is the correct insertion position.
    /// 2. op_not_exists() seeks to the position in the table where the target rowid would be inserted.
    Seek,
    /// Insert the row into the table.
    Insert,
    /// Updating last_insert_rowid may return IO, so we need a separate state for it so that we don't
    /// start inserting the same row multiple times.
    UpdateLastRowid,
    /// If there are dependent incremental views, apply the change.
    ApplyViewChange,
}

pub fn op_insert(
    program: &Program,
    state: &mut ProgramState,
    insn: &Insn,
    pager: &Arc<Pager>,
    mv_store: Option<&Arc<MvStore>>,
) -> Result<InsnFunctionStepResult> {
    load_insn!(
        Insert {
            cursor: cursor_id,
            key_reg,
            record_reg,
            flag,
            table_name,
        },
        insn
    );

    loop {
        match &state.op_insert_state.sub_state {
            OpInsertSubState::MaybeCaptureRecord => {
                let schema = program.connection.schema.borrow();
                let dependent_views = schema.get_dependent_materialized_views(table_name);
                // If there are no dependent views, we don't need to capture the old record.
                // We also don't need to do it if the rowid of the UPDATEd row was changed, because that means
                // we deleted it earlier and `op_delete` already captured the change.
                if dependent_views.is_empty() || flag.has(InsertFlags::UPDATE_ROWID_CHANGE) {
                    if flag.has(InsertFlags::REQUIRE_SEEK) {
                        state.op_insert_state.sub_state = OpInsertSubState::Seek;
                    } else {
                        state.op_insert_state.sub_state = OpInsertSubState::Insert;
                    }
                    continue;
                }

                turso_assert!(!flag.has(InsertFlags::REQUIRE_SEEK), "to capture old record accurately, we must be located at the correct position in the table");

                let old_record = {
                    let cursor = state.get_cursor(*cursor_id);
                    let cursor = cursor.as_btree_mut();
                    // Get the current key - for INSERT operations, there may not be a current row
                    let maybe_key = return_if_io!(cursor.rowid());
                    if let Some(key) = maybe_key {
                        // Get the current record before deletion and extract values
                        let maybe_record = return_if_io!(cursor.record());
                        if let Some(record) = maybe_record {
                            let mut values = record
                                .get_values()
                                .into_iter()
                                .map(|v| v.to_owned())
                                .collect::<Vec<_>>();

                            // Fix rowid alias columns: replace Null with actual rowid value
                            if let Some(table) = schema.get_table(table_name) {
                                for (i, col) in table.columns().iter().enumerate() {
                                    if col.is_rowid_alias && i < values.len() {
                                        values[i] = Value::Integer(key);
                                    }
                                }
                            }
                            Some((key, values))
                        } else {
                            None
                        }
                    } else {
                        // No current row - this is a fresh INSERT, not an UPDATE
                        None
                    }
                };

                state.op_insert_state.old_record = old_record;
                if flag.has(InsertFlags::REQUIRE_SEEK) {
                    state.op_insert_state.sub_state = OpInsertSubState::Seek;
                } else {
                    state.op_insert_state.sub_state = OpInsertSubState::Insert;
                }
                continue;
            }
            OpInsertSubState::Seek => {
                if let SeekInternalResult::IO(io) = seek_internal(
                    program,
                    state,
                    pager,
                    mv_store,
                    RecordSource::Unpacked {
                        start_reg: *key_reg,
                        num_regs: 1,
                    },
                    *cursor_id,
                    false,
                    SeekOp::GE { eq_only: true },
                )? {
                    return Ok(InsnFunctionStepResult::IO(io));
                }
                state.op_insert_state.sub_state = OpInsertSubState::Insert;
            }
            OpInsertSubState::Insert => {
                let key = match &state.registers[*key_reg].get_value() {
                    Value::Integer(i) => *i,
                    _ => unreachable!("expected integer key"),
                };
                let record = match &state.registers[*record_reg] {
                    Register::Record(r) => std::borrow::Cow::Borrowed(r),
                    Register::Value(value) => {
                        let x = 1;
                        let regs = &state.registers[*record_reg..*record_reg + 1];
                        let new_regs = [&state.registers[*record_reg]];
                        let record = ImmutableRecord::from_registers(new_regs, new_regs.len());
                        std::borrow::Cow::Owned(record)
                    }
                    Register::Aggregate(..) => unreachable!("Cannot insert an aggregate value."),
                };

                {
                    let cursor = get_cursor!(state, *cursor_id);
                    let cursor = cursor.as_btree_mut();

                    return_if_io!(cursor.insert(&BTreeKey::new_table_rowid(key, Some(&record))));
                }
                // Increment metrics for row write
                state.metrics.rows_written = state.metrics.rows_written.saturating_add(1);

                // Only update last_insert_rowid for regular table inserts, not schema modifications
                let root_page = {
                    let cursor = state.get_cursor(*cursor_id);
                    let cursor = cursor.as_btree_mut();
                    cursor.root_page()
                };
                if root_page != 1 {
                    state.op_insert_state.sub_state = OpInsertSubState::UpdateLastRowid;
                } else {
                    let schema = program.connection.schema.borrow();
                    let dependent_views = schema.get_dependent_materialized_views(table_name);
                    if !dependent_views.is_empty() {
                        state.op_insert_state.sub_state = OpInsertSubState::ApplyViewChange;
                    } else {
                        break;
                    }
                }
            }
            OpInsertSubState::UpdateLastRowid => {
                let maybe_rowid = {
                    let cursor = state.get_cursor(*cursor_id);
                    let cursor = cursor.as_btree_mut();
                    return_if_io!(cursor.rowid())
                };
                if let Some(rowid) = maybe_rowid {
                    program.connection.update_last_rowid(rowid);

                    let prev_changes = program.n_change.get();
                    program.n_change.set(prev_changes + 1);
                }
                let schema = program.connection.schema.borrow();
                let dependent_views = schema.get_dependent_materialized_views(table_name);
                if !dependent_views.is_empty() {
                    state.op_insert_state.sub_state = OpInsertSubState::ApplyViewChange;
                    continue;
                }
                break;
            }
            OpInsertSubState::ApplyViewChange => {
                let schema = program.connection.schema.borrow();
                let dependent_views = schema.get_dependent_materialized_views(table_name);
                assert!(!dependent_views.is_empty());

                let (key, values) = {
                    let cursor = state.get_cursor(*cursor_id);
                    let cursor = cursor.as_btree_mut();

                    let key = match &state.registers[*key_reg].get_value() {
                        Value::Integer(i) => *i,
                        _ => unreachable!("expected integer key"),
                    };

                    let record = match &state.registers[*record_reg] {
                        Register::Record(r) => std::borrow::Cow::Borrowed(r),
                        Register::Value(value) => {
                            let x = 1;
                            let regs = &state.registers[*record_reg..*record_reg + 1];
                            let new_regs = [&state.registers[*record_reg]];
                            let record = ImmutableRecord::from_registers(new_regs, new_regs.len());
                            std::borrow::Cow::Owned(record)
                        }
                        Register::Aggregate(..) => {
                            unreachable!("Cannot insert an aggregate value.")
                        }
                    };

                    // Add insertion of new row to view deltas
                    let mut new_values = record
                        .get_values()
                        .into_iter()
                        .map(|v| v.to_owned())
                        .collect::<Vec<_>>();

                    // Fix rowid alias columns: replace Null with actual rowid value
                    let schema = program.connection.schema.borrow();
                    if let Some(table) = schema.get_table(table_name) {
                        for (i, col) in table.columns().iter().enumerate() {
                            if col.is_rowid_alias && i < new_values.len() {
                                new_values[i] = Value::Integer(key);
                            }
                        }
                    }

                    (key, new_values)
                };

                if let Some((key, values)) = state.op_insert_state.old_record.take() {
                    for view_name in dependent_views.iter() {
                        let tx_state = program
                            .connection
                            .view_transaction_states
                            .get_or_create(view_name);
                        tx_state.delete(table_name, key, values.clone());
                    }
                }
                for view_name in dependent_views.iter() {
                    let tx_state = program
                        .connection
                        .view_transaction_states
                        .get_or_create(view_name);

                    tx_state.insert(table_name, key, values.clone());
                }

                break;
            }
        }
    }

    state.op_insert_state.sub_state = OpInsertSubState::MaybeCaptureRecord;
    state.pc += 1;
    Ok(InsnFunctionStepResult::Step)
}

pub fn op_int_64(
    program: &Program,
    state: &mut ProgramState,
    insn: &Insn,
    pager: &Arc<Pager>,
    mv_store: Option<&Arc<MvStore>>,
) -> Result<InsnFunctionStepResult> {
    load_insn!(
        Int64 {
            _p1,
            out_reg,
            _p3,
            value,
        },
        insn
    );
    state.registers[*out_reg] = Register::Value(Value::Integer(*value));
    state.pc += 1;
    Ok(InsnFunctionStepResult::Step)
}

pub struct OpDeleteState {
    pub sub_state: OpDeleteSubState,
    pub deleted_record: Option<(i64, Vec<Value>)>,
}

pub enum OpDeleteSubState {
    /// Capture the record before deletion, if the are dependent views.
    MaybeCaptureRecord,
    /// Delete the record.
    Delete,
    /// Apply the change to the dependent views.
    ApplyViewChange,
}

pub fn op_delete(
    program: &Program,
    state: &mut ProgramState,
    insn: &Insn,
    pager: &Arc<Pager>,
    mv_store: Option<&Arc<MvStore>>,
) -> Result<InsnFunctionStepResult> {
    load_insn!(
        Delete {
            cursor_id,
            table_name
        },
        insn
    );

    loop {
        match &state.op_delete_state.sub_state {
            OpDeleteSubState::MaybeCaptureRecord => {
                let schema = program.connection.schema.borrow();
                let dependent_views = schema.get_dependent_materialized_views(table_name);
                if dependent_views.is_empty() {
                    state.op_delete_state.sub_state = OpDeleteSubState::Delete;
                    continue;
                }

                let deleted_record = {
                    let cursor = state.get_cursor(*cursor_id);
                    let cursor = cursor.as_btree_mut();
                    // Get the current key
                    let maybe_key = return_if_io!(cursor.rowid());
                    let key = maybe_key.ok_or_else(|| {
                        LimboError::InternalError("Cannot delete: no current row".to_string())
                    })?;
                    // Get the current record before deletion and extract values
                    let maybe_record = return_if_io!(cursor.record());
                    if let Some(record) = maybe_record {
                        let mut values = record
                            .get_values()
                            .into_iter()
                            .map(|v| v.to_owned())
                            .collect::<Vec<_>>();

                        // Fix rowid alias columns: replace Null with actual rowid value
                        if let Some(table) = schema.get_table(table_name) {
                            for (i, col) in table.columns().iter().enumerate() {
                                if col.is_rowid_alias && i < values.len() {
                                    values[i] = Value::Integer(key);
                                }
                            }
                        }
                        Some((key, values))
                    } else {
                        None
                    }
                };
                state.op_delete_state.deleted_record = deleted_record;
                state.op_delete_state.sub_state = OpDeleteSubState::Delete;
                continue;
            }
            OpDeleteSubState::Delete => {
                {
                    let cursor = state.get_cursor(*cursor_id);
                    let cursor = cursor.as_btree_mut();
                    return_if_io!(cursor.delete());
                }
                // Increment metrics for row write (DELETE is a write operation)
                state.metrics.rows_written = state.metrics.rows_written.saturating_add(1);
                let schema = program.connection.schema.borrow();
                let dependent_views = schema.get_dependent_materialized_views(table_name);
                if dependent_views.is_empty() {
                    break;
                }
                state.op_delete_state.sub_state = OpDeleteSubState::ApplyViewChange;
                continue;
            }
            OpDeleteSubState::ApplyViewChange => {
                let schema = program.connection.schema.borrow();
                let dependent_views = schema.get_dependent_materialized_views(table_name);
                assert!(!dependent_views.is_empty());
                let maybe_deleted_record = state.op_delete_state.deleted_record.take();
                if let Some((key, values)) = maybe_deleted_record {
                    for view_name in dependent_views {
                        let tx_state = program
                            .connection
                            .view_transaction_states
                            .get_or_create(&view_name);
                        tx_state.delete(table_name, key, values.clone());
                    }
                }
                break;
            }
        }
    }

    state.op_delete_state.sub_state = OpDeleteSubState::MaybeCaptureRecord;
    let prev_changes = program.n_change.get();
    program.n_change.set(prev_changes + 1);
    state.pc += 1;
    Ok(InsnFunctionStepResult::Step)
}

#[derive(Debug)]
pub enum OpIdxDeleteState {
    Seeking,
    Verifying,
    Deleting,
}
pub fn op_idx_delete(
    program: &Program,
    state: &mut ProgramState,
    insn: &Insn,
    pager: &Arc<Pager>,
    mv_store: Option<&Arc<MvStore>>,
) -> Result<InsnFunctionStepResult> {
    load_insn!(
        IdxDelete {
            cursor_id,
            start_reg,
            num_regs,
            raise_error_if_no_matching_entry,
        },
        insn
    );

    loop {
        #[cfg(debug_assertions)]
        tracing::debug!(
            "op_idx_delete(cursor_id={}, start_reg={}, num_regs={}, rootpage={}, state={:?})",
            cursor_id,
            start_reg,
            num_regs,
            state.get_cursor(*cursor_id).as_btree_mut().root_page(),
            state.op_idx_delete_state
        );
        match &state.op_idx_delete_state {
            Some(OpIdxDeleteState::Seeking) => {
                let found = match seek_internal(
                    program,
                    state,
                    pager,
                    mv_store,
                    RecordSource::Unpacked {
                        start_reg: *start_reg,
                        num_regs: *num_regs,
                    },
                    *cursor_id,
                    true,
                    SeekOp::GE { eq_only: true },
                ) {
                    Ok(SeekInternalResult::Found) => true,
                    Ok(SeekInternalResult::NotFound) => false,
                    Ok(SeekInternalResult::IO(io)) => return Ok(InsnFunctionStepResult::IO(io)),
                    Err(e) => return Err(e),
                };

                if !found {
                    // If P5 is not zero, then raise an SQLITE_CORRUPT_INDEX error if no matching index entry is found
                    // Also, do not raise this (self-correcting and non-critical) error if in writable_schema mode.
                    if *raise_error_if_no_matching_entry {
                        let reg_values = (*start_reg..*start_reg + *num_regs)
                            .map(|i| &state.registers[i])
                            .collect::<Vec<_>>();
                        return Err(LimboError::Corrupt(format!(
                            "IdxDelete: no matching index entry found for key {reg_values:?}"
                        )));
                    }
                    state.pc += 1;
                    state.op_idx_delete_state = None;
                    return Ok(InsnFunctionStepResult::Step);
                }
                state.op_idx_delete_state = Some(OpIdxDeleteState::Verifying);
            }
            Some(OpIdxDeleteState::Verifying) => {
                let rowid = {
                    let cursor = state.get_cursor(*cursor_id);
                    let cursor = cursor.as_btree_mut();
                    return_if_io!(cursor.rowid())
                };

                if rowid.is_none() && *raise_error_if_no_matching_entry {
                    let reg_values = (*start_reg..*start_reg + *num_regs)
                        .map(|i| &state.registers[i])
                        .collect::<Vec<_>>();
                    return Err(LimboError::Corrupt(format!(
                        "IdxDelete: no matching index entry found for key {reg_values:?}"
                    )));
                }
                state.op_idx_delete_state = Some(OpIdxDeleteState::Deleting);
            }
            Some(OpIdxDeleteState::Deleting) => {
                {
                    let cursor = state.get_cursor(*cursor_id);
                    let cursor = cursor.as_btree_mut();
                    return_if_io!(cursor.delete());
                }
                // Increment metrics for index write (delete is a write operation)
                state.metrics.rows_written = state.metrics.rows_written.saturating_add(1);
                let n_change = program.n_change.get();
                program.n_change.set(n_change + 1);
                state.pc += 1;
                state.op_idx_delete_state = None;
                return Ok(InsnFunctionStepResult::Step);
            }
            None => {
                state.op_idx_delete_state = Some(OpIdxDeleteState::Seeking);
            }
        }
    }
}

#[derive(Debug, PartialEq, Copy, Clone)]
pub enum OpIdxInsertState {
    /// Optional seek step done before an unique constraint check or if the caller indicates a seek is required.
    MaybeSeek,
    /// Optional unique constraint check done before an insert.
    UniqueConstraintCheck,
    /// Main insert step. This is always performed.
    Insert,
}

pub fn op_idx_insert(
    program: &Program,
    state: &mut ProgramState,
    insn: &Insn,
    pager: &Arc<Pager>,
    mv_store: Option<&Arc<MvStore>>,
) -> Result<InsnFunctionStepResult> {
    load_insn!(
        IdxInsert {
            cursor_id,
            record_reg,
            flags,
            ..
        },
        *insn
    );

    let record_to_insert = match &state.registers[record_reg] {
        Register::Record(ref r) => r,
        o => {
            return Err(LimboError::InternalError(format!(
                "expected record, got {o:?}"
            )));
        }
    };

    match state.op_idx_insert_state {
        OpIdxInsertState::MaybeSeek => {
            let (_, cursor_type) = program.cursor_ref.get(cursor_id).unwrap();
            let CursorType::BTreeIndex(index_meta) = cursor_type else {
                panic!("IdxInsert: not a BTreeIndex cursor");
            };

            // TODO: currently we never pass USE_SEEK, so this other check is a bit redundant and we always seek,
            // but I guess it's FutureProofed™®
            if !index_meta.unique && flags.has(IdxInsertFlags::USE_SEEK) {
                state.op_idx_insert_state = OpIdxInsertState::Insert;
                return Ok(InsnFunctionStepResult::Step);
            }

            match seek_internal(
                program,
                state,
                pager,
                mv_store,
                RecordSource::Packed { record_reg },
                cursor_id,
                true,
                SeekOp::GE { eq_only: true },
            )? {
                SeekInternalResult::Found => {
                    state.op_idx_insert_state = if index_meta.unique {
                        OpIdxInsertState::UniqueConstraintCheck
                    } else {
                        OpIdxInsertState::Insert
                    };
                    Ok(InsnFunctionStepResult::Step)
                }
                SeekInternalResult::NotFound => {
                    state.op_idx_insert_state = OpIdxInsertState::Insert;
                    Ok(InsnFunctionStepResult::Step)
                }
                SeekInternalResult::IO(io) => Ok(InsnFunctionStepResult::IO(io)),
            }
        }
        OpIdxInsertState::UniqueConstraintCheck => {
            let ignore_conflict = 'i: {
                let cursor = get_cursor!(state, cursor_id);
                let cursor = cursor.as_btree_mut();
                let record_opt = return_if_io!(cursor.record());
                let Some(record) = record_opt.as_ref() else {
                    // Cursor not pointing at a record — table is empty or past last
                    break 'i false;
                };
                // Cursor is pointing at a record; if the index has a rowid, exclude it from the comparison since it's a pointer to the table row;
                // UNIQUE indexes disallow duplicates like (a=1,b=2,rowid=1) and (a=1,b=2,rowid=2).
                let existing_key = if cursor.has_rowid() {
                    let count = cursor.record_cursor.borrow_mut().count(record);
                    record.get_values()[..count.saturating_sub(1)].to_vec()
                } else {
                    record.get_values().to_vec()
                };
                let inserted_key_vals = &record_to_insert.get_values();
                if existing_key.len() != inserted_key_vals.len() {
                    break 'i false;
                }

                let conflict = compare_immutable(
                    existing_key.as_slice(),
                    inserted_key_vals,
                    &cursor.index_info.as_ref().unwrap().key_info,
                ) == std::cmp::Ordering::Equal;
                if conflict {
                    if flags.has(IdxInsertFlags::NO_OP_DUPLICATE) {
                        break 'i true;
                    }
                    return Err(LimboError::Constraint(
                        "UNIQUE constraint failed: duplicate key".into(),
                    ));
                }

                false
            };
            state.op_idx_insert_state = if ignore_conflict {
                state.pc += 1;
                OpIdxInsertState::MaybeSeek
            } else {
                OpIdxInsertState::Insert
            };
            Ok(InsnFunctionStepResult::Step)
        }
        OpIdxInsertState::Insert => {
            {
                let cursor = get_cursor!(state, cursor_id);
                let cursor = cursor.as_btree_mut();
                return_if_io!(cursor.insert(&BTreeKey::new_index_key(record_to_insert)));
            }
            // Increment metrics for index write
            if flags.has(IdxInsertFlags::NCHANGE) {
                state.metrics.rows_written = state.metrics.rows_written.saturating_add(1);
            }
            state.op_idx_insert_state = OpIdxInsertState::MaybeSeek;
            state.pc += 1;
            Ok(InsnFunctionStepResult::Step)
        }
    }
}

#[derive(Debug, Clone, Copy)]
pub enum OpNewRowidState {
    Start,
    SeekingToLast,
    ReadingMaxRowid,
    GeneratingRandom {
        attempts: u32,
    },
    VerifyingCandidate {
        attempts: u32,
        candidate: i64,
    },
    /// In case a rowid was generated and not provided by the user, we need to call next() on the cursor
    /// after generating the rowid. This is because the rowid was generated by seeking to the last row in the
    /// table, and we need to insert _after_ that row.
    GoNext,
}

pub fn op_new_rowid(
    program: &Program,
    state: &mut ProgramState,
    insn: &Insn,
    pager: &Arc<Pager>,
    mv_store: Option<&Arc<MvStore>>,
) -> Result<InsnFunctionStepResult> {
    load_insn!(
        NewRowid {
            cursor,
            rowid_reg,
            ..
        },
        insn
    );

    if let Some(mv_store) = mv_store {
        let rowid = {
            let cursor = state.get_cursor(*cursor);
            let cursor = cursor.as_btree_mut();
            let mvcc_cursor = cursor.get_mvcc_cursor();
            let mut mvcc_cursor = mvcc_cursor.write();
            mvcc_cursor.get_next_rowid()
        };
        state.registers[*rowid_reg] = Register::Value(Value::Integer(rowid));
        state.pc += 1;
        return Ok(InsnFunctionStepResult::Step);
    }

    const MAX_ROWID: i64 = i64::MAX;
    const MAX_ATTEMPTS: u32 = 100;

    loop {
        match state.op_new_rowid_state {
            OpNewRowidState::Start => {
                state.op_new_rowid_state = OpNewRowidState::SeekingToLast;
            }

            OpNewRowidState::SeekingToLast => {
                {
                    let cursor = state.get_cursor(*cursor);
                    let cursor = cursor.as_btree_mut();
                    return_if_io!(cursor.seek_to_last());
                }
                state.op_new_rowid_state = OpNewRowidState::ReadingMaxRowid;
            }

            OpNewRowidState::ReadingMaxRowid => {
                let current_max = {
                    let cursor = state.get_cursor(*cursor);
                    let cursor = cursor.as_btree_mut();
                    return_if_io!(cursor.rowid())
                };

                match current_max {
                    Some(rowid) if rowid < MAX_ROWID => {
                        // Can use sequential
                        state.registers[*rowid_reg] = Register::Value(Value::Integer(rowid + 1));
                        state.op_new_rowid_state = OpNewRowidState::GoNext;
                        continue;
                    }
                    Some(_) => {
                        // Must use random (rowid == MAX_ROWID)
                        state.op_new_rowid_state =
                            OpNewRowidState::GeneratingRandom { attempts: 0 };
                    }
                    None => {
                        // Empty table
                        state.registers[*rowid_reg] = Register::Value(Value::Integer(1));
                        state.op_new_rowid_state = OpNewRowidState::GoNext;
                        continue;
                    }
                }
            }

            OpNewRowidState::GeneratingRandom { attempts } => {
                if attempts >= MAX_ATTEMPTS {
                    return Err(LimboError::DatabaseFull("Unable to find an unused rowid after 100 attempts - database is probably full".to_string()));
                }

                // Generate a random i64 and constrain it to the lower half of the rowid range.
                // We use the lower half (1 to MAX_ROWID/2) because we're in random mode only
                // when sequential allocation reached MAX_ROWID, meaning the upper range is full.
                let mut rng = thread_rng();
                let mut random_rowid: i64 = rng.gen();
                random_rowid &= MAX_ROWID >> 1; // Mask to keep value in range [0, MAX_ROWID/2]
                random_rowid += 1; // Ensure positive

                state.op_new_rowid_state = OpNewRowidState::VerifyingCandidate {
                    attempts,
                    candidate: random_rowid,
                };
            }

            OpNewRowidState::VerifyingCandidate {
                attempts,
                candidate,
            } => {
                let exists = {
                    let cursor = state.get_cursor(*cursor);
                    let cursor = cursor.as_btree_mut();
                    let seek_result =
                        return_if_io!(cursor
                            .seek(SeekKey::TableRowId(candidate), SeekOp::GE { eq_only: true }));
                    matches!(seek_result, SeekResult::Found)
                };

                if !exists {
                    // Found unused rowid!
                    state.registers[*rowid_reg] = Register::Value(Value::Integer(candidate));
                    state.op_new_rowid_state = OpNewRowidState::Start;
                    state.pc += 1;
                    return Ok(InsnFunctionStepResult::Step);
                } else {
                    // Collision, try again
                    state.op_new_rowid_state = OpNewRowidState::GeneratingRandom {
                        attempts: attempts + 1,
                    };
                }
            }
            OpNewRowidState::GoNext => {
                {
                    let cursor = state.get_cursor(*cursor);
                    let cursor = cursor.as_btree_mut();
                    return_if_io!(cursor.next());
                }
                state.op_new_rowid_state = OpNewRowidState::Start;
                state.pc += 1;
                return Ok(InsnFunctionStepResult::Step);
            }
        }
    }
}

pub fn op_must_be_int(
    program: &Program,
    state: &mut ProgramState,
    insn: &Insn,
    pager: &Arc<Pager>,
    mv_store: Option<&Arc<MvStore>>,
) -> Result<InsnFunctionStepResult> {
    load_insn!(MustBeInt { reg }, insn);
    match &state.registers[*reg].get_value() {
        Value::Integer(_) => {}
        Value::Float(f) => match cast_real_to_integer(*f) {
            Ok(i) => state.registers[*reg] = Register::Value(Value::Integer(i)),
            Err(_) => crate::bail_parse_error!(
                "MustBeInt: the value in register cannot be cast to integer"
            ),
        },
        Value::Text(text) => match checked_cast_text_to_numeric(text.as_str()) {
            Ok(Value::Integer(i)) => state.registers[*reg] = Register::Value(Value::Integer(i)),
            Ok(Value::Float(f)) => {
                state.registers[*reg] = Register::Value(Value::Integer(f as i64))
            }
            _ => crate::bail_parse_error!(
                "MustBeInt: the value in register cannot be cast to integer"
            ),
        },
        _ => {
            crate::bail_parse_error!("MustBeInt: the value in register cannot be cast to integer");
        }
    };
    state.pc += 1;
    Ok(InsnFunctionStepResult::Step)
}

pub fn op_soft_null(
    program: &Program,
    state: &mut ProgramState,
    insn: &Insn,
    pager: &Arc<Pager>,
    mv_store: Option<&Arc<MvStore>>,
) -> Result<InsnFunctionStepResult> {
    load_insn!(SoftNull { reg }, insn);
    state.registers[*reg] = Register::Value(Value::Null);
    state.pc += 1;
    Ok(InsnFunctionStepResult::Step)
}

#[derive(Clone, Copy)]
pub enum OpNoConflictState {
    Start,
    Seeking(RecordSource),
}

/// If a matching record is not found in the btree ("no conflict"), jump to the target PC.
/// Otherwise, continue execution.
pub fn op_no_conflict(
    program: &Program,
    state: &mut ProgramState,
    insn: &Insn,
    pager: &Arc<Pager>,
    mv_store: Option<&Arc<MvStore>>,
) -> Result<InsnFunctionStepResult> {
    load_insn!(
        NoConflict {
            cursor_id,
            target_pc,
            record_reg,
            num_regs,
        },
        insn
    );

    loop {
        match state.op_no_conflict_state {
            OpNoConflictState::Start => {
                let cursor_ref = state.get_cursor(*cursor_id);
                let cursor = cursor_ref.as_btree_mut();

                let record_source = if *num_regs == 0 {
                    RecordSource::Packed {
                        record_reg: *record_reg,
                    }
                } else {
                    RecordSource::Unpacked {
                        start_reg: *record_reg,
                        num_regs: *num_regs,
                    }
                };

                // If there is at least one NULL in the index record, there cannot be a conflict so we can immediately jump.
                let contains_nulls = match &record_source {
                    RecordSource::Packed { record_reg } => {
                        let Register::Record(record) = &state.registers[*record_reg] else {
                            return Err(LimboError::InternalError(
                                "NoConflict: expected a record in the register".into(),
                            ));
                        };
                        record
                            .get_values()
                            .iter()
                            .any(|val| matches!(val, RefValue::Null))
                    }
                    RecordSource::Unpacked {
                        start_reg,
                        num_regs,
                    } => (0..*num_regs).any(|i| {
                        matches!(
                            &state.registers[start_reg + i],
                            Register::Value(Value::Null)
                        )
                    }),
                };

                if contains_nulls {
                    state.pc = target_pc.as_offset_int();
                    state.op_no_conflict_state = OpNoConflictState::Start;
                    return Ok(InsnFunctionStepResult::Step);
                } else {
                    state.op_no_conflict_state = OpNoConflictState::Seeking(record_source);
                }
            }
            OpNoConflictState::Seeking(record_source) => {
                return match seek_internal(
                    program,
                    state,
                    pager,
                    mv_store,
                    record_source,
                    *cursor_id,
                    true,
                    SeekOp::GE { eq_only: true },
                )? {
                    SeekInternalResult::Found => {
                        state.pc += 1;
                        state.op_no_conflict_state = OpNoConflictState::Start;
                        Ok(InsnFunctionStepResult::Step)
                    }
                    SeekInternalResult::NotFound => {
                        state.pc = target_pc.as_offset_int();
                        state.op_no_conflict_state = OpNoConflictState::Start;
                        Ok(InsnFunctionStepResult::Step)
                    }
                    SeekInternalResult::IO(io) => Ok(InsnFunctionStepResult::IO(io)),
                };
            }
        }
    }
}

pub fn op_not_exists(
    program: &Program,
    state: &mut ProgramState,
    insn: &Insn,
    pager: &Arc<Pager>,
    mv_store: Option<&Arc<MvStore>>,
) -> Result<InsnFunctionStepResult> {
    load_insn!(
        NotExists {
            cursor,
            rowid_reg,
            target_pc,
        },
        insn
    );
    let exists = if let Some(mv_store) = mv_store {
        let cursor = must_be_btree_cursor!(*cursor, program.cursor_ref, state, "NotExists");
        let cursor = cursor.as_btree_mut();
        let mvcc_cursor = cursor.get_mvcc_cursor();
        false
    } else {
        let cursor = must_be_btree_cursor!(*cursor, program.cursor_ref, state, "NotExists");
        let cursor = cursor.as_btree_mut();
        return_if_io!(cursor.exists(state.registers[*rowid_reg].get_value()))
    };
    if exists {
        state.pc += 1;
    } else {
        state.pc = target_pc.as_offset_int();
    }
    Ok(InsnFunctionStepResult::Step)
}

pub fn op_offset_limit(
    program: &Program,
    state: &mut ProgramState,
    insn: &Insn,
    pager: &Arc<Pager>,
    mv_store: Option<&Arc<MvStore>>,
) -> Result<InsnFunctionStepResult> {
    load_insn!(
        OffsetLimit {
            limit_reg,
            combined_reg,
            offset_reg,
        },
        insn
    );
    let limit_val = match state.registers[*limit_reg].get_value() {
        Value::Integer(val) => val,
        _ => {
            return Err(LimboError::InternalError(
                "OffsetLimit: the value in limit_reg is not an integer".into(),
            ));
        }
    };
    let offset_val = match state.registers[*offset_reg].get_value() {
        Value::Integer(val) if *val < 0 => 0,
        Value::Integer(val) if *val >= 0 => *val,
        _ => {
            return Err(LimboError::InternalError(
                "OffsetLimit: the value in offset_reg is not an integer".into(),
            ));
        }
    };

    let offset_limit_sum = limit_val.overflowing_add(offset_val);
    if *limit_val <= 0 || offset_limit_sum.1 {
        state.registers[*combined_reg] = Register::Value(Value::Integer(-1));
    } else {
        state.registers[*combined_reg] = Register::Value(Value::Integer(offset_limit_sum.0));
    }
    state.pc += 1;
    Ok(InsnFunctionStepResult::Step)
}
// this cursor may be reused for next insert
// Update: tablemoveto is used to travers on not exists, on insert depending on flags if nonseek it traverses again.
// If not there might be some optimizations obviously.
pub fn op_open_write(
    program: &Program,
    state: &mut ProgramState,
    insn: &Insn,
    _pager: &Arc<Pager>,
    mv_store: Option<&Arc<MvStore>>,
) -> Result<InsnFunctionStepResult> {
    load_insn!(
        OpenWrite {
            cursor_id,
            root_page,
            db,
        },
        insn
    );
    if program.connection.is_readonly(*db) {
        return Err(LimboError::ReadOnly);
    }
    let pager = program.get_pager_from_database_index(db);

    let root_page = match root_page {
        RegisterOrLiteral::Literal(lit) => *lit as u64,
        RegisterOrLiteral::Register(reg) => match &state.registers[*reg].get_value() {
            Value::Integer(val) => *val as u64,
            _ => {
                return Err(LimboError::InternalError(
                    "OpenWrite: the value in root_page is not an integer".into(),
                ));
            }
        },
    };
    let (_, cursor_type) = program.cursor_ref.get(*cursor_id).unwrap();
    let cursors = &mut state.cursors;
    let maybe_index = match cursor_type {
        CursorType::BTreeIndex(index) => Some(index),
        _ => None,
    };
    let mv_cursor = match program.connection.mv_tx.get() {
        Some((tx_id, _)) => {
            let table_id = root_page;
            let mv_store = mv_store.unwrap().clone();
            let mv_cursor = Arc::new(RwLock::new(
                MvCursor::new(mv_store.clone(), tx_id, table_id, pager.clone()).unwrap(),
            ));
            Some(mv_cursor)
        }
        None => None,
    };
    if let Some(index) = maybe_index {
        let conn = program.connection.clone();
        let schema = conn.schema.borrow();
        let table = schema
            .get_table(&index.table_name)
            .and_then(|table| table.btree());

        let num_columns = index.columns.len();
        let cursor = BTreeCursor::new_index(
            mv_cursor,
            pager.clone(),
            root_page as usize,
            index.as_ref(),
            num_columns,
        );
        cursors
            .get_mut(*cursor_id)
            .unwrap()
            .replace(Cursor::new_btree(cursor));
    } else {
        let num_columns = match cursor_type {
            CursorType::BTreeTable(table_rc) => table_rc.columns.len(),
            CursorType::MaterializedView(table_rc, _) => table_rc.columns.len(),
            _ => unreachable!(
                "Expected BTreeTable or MaterializedView. This should not have happened."
            ),
        };

        let cursor =
            BTreeCursor::new_table(mv_cursor, pager.clone(), root_page as usize, num_columns);
        cursors
            .get_mut(*cursor_id)
            .unwrap()
            .replace(Cursor::new_btree(cursor));
    }
    state.pc += 1;
    Ok(InsnFunctionStepResult::Step)
}

pub fn op_copy(
    program: &Program,
    state: &mut ProgramState,
    insn: &Insn,
    pager: &Arc<Pager>,
    mv_store: Option<&Arc<MvStore>>,
) -> Result<InsnFunctionStepResult> {
    load_insn!(
        Copy {
            src_reg,
            dst_reg,
            extra_amount,
        },
        insn
    );
    for i in 0..=*extra_amount {
        state.registers[*dst_reg + i] = state.registers[*src_reg + i].clone();
    }
    state.pc += 1;
    Ok(InsnFunctionStepResult::Step)
}

pub fn op_create_btree(
    program: &Program,
    state: &mut ProgramState,
    insn: &Insn,
    pager: &Arc<Pager>,
    mv_store: Option<&Arc<MvStore>>,
) -> Result<InsnFunctionStepResult> {
    load_insn!(CreateBtree { db, root, flags }, insn);

    assert_eq!(*db, 0);

    if program.connection.is_readonly(*db) {
        return Err(LimboError::ReadOnly);
    }
    if *db > 0 {
        // TODO: implement temp databases
        todo!("temp databases not implemented yet");
    }
    // FIXME: handle page cache is full
    let root_page = return_if_io!(pager.btree_create(flags));
    state.registers[*root] = Register::Value(Value::Integer(root_page as i64));
    state.pc += 1;
    Ok(InsnFunctionStepResult::Step)
}

pub fn op_destroy(
    program: &Program,
    state: &mut ProgramState,
    insn: &Insn,
    pager: &Arc<Pager>,
    mv_store: Option<&Arc<MvStore>>,
) -> Result<InsnFunctionStepResult> {
    load_insn!(
        Destroy {
            root,
            former_root_reg,
            is_temp,
        },
        insn
    );
    if *is_temp == 1 {
        todo!("temp databases not implemented yet.");
    }
    // TODO not sure if should be BTreeCursor::new_table or BTreeCursor::new_index here or neither and just pass an emtpy vec
    let mut cursor = BTreeCursor::new(None, pager.clone(), *root, 0);
    let former_root_page_result = cursor.btree_destroy()?;
    if let IOResult::Done(former_root_page) = former_root_page_result {
        state.registers[*former_root_reg] =
            Register::Value(Value::Integer(former_root_page.unwrap_or(0) as i64));
    }
    state.pc += 1;
    Ok(InsnFunctionStepResult::Step)
}

pub fn op_reset_sorter(
    program: &Program,
    state: &mut ProgramState,
    insn: &Insn,
    pager: &Arc<Pager>,
    mv_store: Option<&Arc<MvStore>>,
) -> Result<InsnFunctionStepResult> {
    load_insn!(ResetSorter { cursor_id }, insn);

    let (_, cursor_type) = program.cursor_ref.get(*cursor_id).unwrap();
    let cursor = state.get_cursor(*cursor_id);

    match cursor_type {
        CursorType::BTreeTable(table) => {
            let cursor = cursor.as_btree_mut();
            return_if_io!(cursor.clear_btree());
        }
        CursorType::Sorter => {
            unimplemented!("ResetSorter is not supported for sorter cursors yet")
        }
        _ => panic!("ResetSorter is not supported for {cursor_type:?}"),
    }

    state.pc += 1;
    Ok(InsnFunctionStepResult::Step)
}

pub fn op_drop_table(
    program: &Program,
    state: &mut ProgramState,
    insn: &Insn,
    pager: &Arc<Pager>,
    mv_store: Option<&Arc<MvStore>>,
) -> Result<InsnFunctionStepResult> {
    load_insn!(DropTable { db, table_name, .. }, insn);
    if *db > 0 {
        todo!("temp databases not implemented yet");
    }
    let conn = program.connection.clone();
    {
        conn.with_schema_mut(|schema| {
            schema.remove_indices_for_table(table_name);
            schema.remove_table(table_name);
        });
    }
    state.pc += 1;
    Ok(InsnFunctionStepResult::Step)
}

pub fn op_drop_view(
    program: &Program,
    state: &mut ProgramState,
    insn: &Insn,
    _pager: &Arc<Pager>,
    _mv_store: Option<&Arc<MvStore>>,
) -> Result<InsnFunctionStepResult> {
    load_insn!(DropView { db, view_name }, insn);
    if *db > 0 {
        todo!("temp databases not implemented yet");
    }
    let conn = program.connection.clone();
    conn.with_schema_mut(|schema| {
        schema.remove_view(view_name)?;
        Ok::<(), crate::LimboError>(())
    })?;
    state.pc += 1;
    Ok(InsnFunctionStepResult::Step)
}

pub fn op_close(
    program: &Program,
    state: &mut ProgramState,
    insn: &Insn,
    pager: &Arc<Pager>,
    mv_store: Option<&Arc<MvStore>>,
) -> Result<InsnFunctionStepResult> {
    load_insn!(Close { cursor_id }, insn);
    let cursors = &mut state.cursors;
    cursors.get_mut(*cursor_id).unwrap().take();
    state.pc += 1;
    Ok(InsnFunctionStepResult::Step)
}

pub fn op_is_null(
    program: &Program,
    state: &mut ProgramState,
    insn: &Insn,
    pager: &Arc<Pager>,
    mv_store: Option<&Arc<MvStore>>,
) -> Result<InsnFunctionStepResult> {
    load_insn!(IsNull { reg, target_pc }, insn);
    if matches!(state.registers[*reg], Register::Value(Value::Null)) {
        state.pc = target_pc.as_offset_int();
    } else {
        state.pc += 1;
    }
    Ok(InsnFunctionStepResult::Step)
}

pub fn op_coll_seq(
    _program: &Program,
    state: &mut ProgramState,
    insn: &Insn,
    _pager: &Arc<Pager>,
    _mv_store: Option<&Arc<MvStore>>,
) -> Result<InsnFunctionStepResult> {
    let Insn::CollSeq { reg, collation } = insn else {
        unreachable!("unexpected Insn {:?}", insn)
    };

    // Set the current collation sequence for use by subsequent functions
    state.current_collation = Some(*collation);

    // If P1 is not zero, initialize that register to 0
    if let Some(reg_idx) = reg {
        state.registers[*reg_idx] = Register::Value(Value::Integer(0));
    }

    state.pc += 1;
    Ok(InsnFunctionStepResult::Step)
}

pub fn op_page_count(
    program: &Program,
    state: &mut ProgramState,
    insn: &Insn,
    pager: &Arc<Pager>,
    mv_store: Option<&Arc<MvStore>>,
) -> Result<InsnFunctionStepResult> {
    load_insn!(PageCount { db, dest }, insn);
    if *db > 0 {
        // TODO: implement temp databases
        todo!("temp databases not implemented yet");
    }
    let count = match with_header(pager, mv_store, program, |header| {
        header.database_size.get()
    }) {
        Err(_) => 0.into(),
        Ok(IOResult::Done(v)) => v.into(),
        Ok(IOResult::IO(io)) => return Ok(InsnFunctionStepResult::IO(io)),
    };
    state.registers[*dest] = Register::Value(Value::Integer(count));
    state.pc += 1;
    Ok(InsnFunctionStepResult::Step)
}

pub fn op_parse_schema(
    program: &Program,
    state: &mut ProgramState,
    insn: &Insn,
    pager: &Arc<Pager>,
    mv_store: Option<&Arc<MvStore>>,
) -> Result<InsnFunctionStepResult> {
    load_insn!(
        ParseSchema {
            db: _,
            where_clause,
        },
        insn
    );

    let conn = program.connection.clone();
    // set auto commit to false in order for parse schema to not commit changes as transaction state is stored in connection,
    // and we use the same connection for nested query.
    let previous_auto_commit = conn.auto_commit.get();
    conn.auto_commit.set(false);

    let maybe_nested_stmt_err = if let Some(where_clause) = where_clause {
        let stmt = conn.prepare(format!("SELECT * FROM sqlite_schema WHERE {where_clause}"))?;

        conn.with_schema_mut(|schema| {
            // TODO: This function below is synchronous, make it async
            let existing_views = schema.incremental_views.clone();
            conn.is_nested_stmt.set(true);
            parse_schema_rows(
                stmt,
                schema,
                &conn.syms.read(),
                program.connection.mv_tx.get(),
                existing_views,
            )
        })
    } else {
        let stmt = conn.prepare("SELECT * FROM sqlite_schema")?;

        conn.with_schema_mut(|schema| {
            // TODO: This function below is synchronous, make it async
            let existing_views = schema.incremental_views.clone();
            conn.is_nested_stmt.set(true);
            parse_schema_rows(
                stmt,
                schema,
                &conn.syms.read(),
                program.connection.mv_tx.get(),
                existing_views,
            )
        })
    };
    conn.is_nested_stmt.set(false);
    conn.auto_commit.set(previous_auto_commit);
    maybe_nested_stmt_err?;
    state.pc += 1;
    Ok(InsnFunctionStepResult::Step)
}

pub fn op_populate_materialized_views(
    program: &Program,
    state: &mut ProgramState,
    insn: &Insn,
    pager: &Arc<Pager>,
    _mv_store: Option<&Arc<MvStore>>,
) -> Result<InsnFunctionStepResult> {
    load_insn!(PopulateMaterializedViews { cursors }, insn);

    let conn = program.connection.clone();

    // For each view, get its cursor and root page
    let mut view_info = Vec::new();
    {
        let cursors_ref = &state.cursors;
        for (view_name, cursor_id) in cursors {
            // Get the cursor to find the root page
            let cursor = cursors_ref
                .get(*cursor_id)
                .and_then(|c| c.as_ref())
                .ok_or_else(|| {
                    LimboError::InternalError(format!("Cursor {cursor_id} not found"))
                })?;

            let root_page = match cursor {
                crate::types::Cursor::BTree(btree_cursor) => btree_cursor.root_page(),
                _ => {
                    return Err(LimboError::InternalError(
                        "Expected BTree cursor for materialized view".into(),
                    ))
                }
            };

            view_info.push((view_name.clone(), root_page, *cursor_id));
        }
    }

    // Now populate the views (after releasing the schema borrow)
    for (view_name, _root_page, cursor_id) in view_info {
        let schema = conn.schema.borrow();
        if let Some(view) = schema.get_materialized_view(&view_name) {
            let mut view = view.lock().unwrap();
            // Drop the schema borrow before calling populate_from_table
            drop(schema);

            // Get the cursor for writing
            // Get a mutable reference to the cursor
            let cursors_ref = &mut state.cursors;
            let cursor = cursors_ref
                .get_mut(cursor_id)
                .and_then(|c| c.as_mut())
                .ok_or_else(|| {
                    LimboError::InternalError(format!(
                        "Cursor {cursor_id} not found for population"
                    ))
                })?;

            // Extract the BTreeCursor
            let btree_cursor = match cursor {
                crate::types::Cursor::BTree(btree_cursor) => btree_cursor,
                _ => {
                    return Err(LimboError::InternalError(
                        "Expected BTree cursor for materialized view population".into(),
                    ))
                }
            };

            // Now populate it with the cursor for writing
            return_if_io!(view.populate_from_table(&conn, pager, btree_cursor.as_mut()));
        }
    }

    // All views populated, advance to next instruction
    state.pc += 1;
    Ok(InsnFunctionStepResult::Step)
}

pub fn op_read_cookie(
    program: &Program,
    state: &mut ProgramState,
    insn: &Insn,
    pager: &Arc<Pager>,
    mv_store: Option<&Arc<MvStore>>,
) -> Result<InsnFunctionStepResult> {
    load_insn!(ReadCookie { db, dest, cookie }, insn);
    if *db > 0 {
        // TODO: implement temp databases
        todo!("temp databases not implemented yet");
    }

    let cookie_value = match with_header(pager, mv_store, program, |header| match cookie {
        Cookie::ApplicationId => header.application_id.get().into(),
        Cookie::UserVersion => header.user_version.get().into(),
        Cookie::SchemaVersion => header.schema_cookie.get().into(),
        Cookie::LargestRootPageNumber => header.vacuum_mode_largest_root_page.get().into(),
        cookie => todo!("{cookie:?} is not yet implement for ReadCookie"),
    }) {
        Err(_) => 0.into(),
        Ok(IOResult::Done(v)) => v,
        Ok(IOResult::IO(io)) => return Ok(InsnFunctionStepResult::IO(io)),
    };

    state.registers[*dest] = Register::Value(Value::Integer(cookie_value));
    state.pc += 1;
    Ok(InsnFunctionStepResult::Step)
}

pub fn op_set_cookie(
    program: &Program,
    state: &mut ProgramState,
    insn: &Insn,
    pager: &Arc<Pager>,
    mv_store: Option<&Arc<MvStore>>,
) -> Result<InsnFunctionStepResult> {
    load_insn!(
        SetCookie {
            db,
            cookie,
            value,
            p5,
        },
        insn
    );
    if *db > 0 {
        todo!("temp databases not implemented yet");
    }

    return_if_io!(with_header_mut(pager, mv_store, program, |header| {
        match cookie {
            Cookie::ApplicationId => header.application_id = (*value).into(),
            Cookie::UserVersion => header.user_version = (*value).into(),
            Cookie::LargestRootPageNumber => {
                header.vacuum_mode_largest_root_page = (*value as u32).into();
            }
            Cookie::IncrementalVacuum => header.incremental_vacuum_enabled = (*value as u32).into(),
            Cookie::SchemaVersion => {
                // we update transaction state to indicate that the schema has changed
                match program.connection.transaction_state.get() {
                    TransactionState::Write { schema_did_change } => {
                        program.connection.transaction_state.set(TransactionState::Write { schema_did_change: true });
                    },
                    TransactionState::Read => unreachable!("invalid transaction state for SetCookie: TransactionState::Read, should be write"),
                    TransactionState::None => unreachable!("invalid transaction state for SetCookie: TransactionState::None, should be write"),
                    TransactionState::PendingUpgrade => unreachable!("invalid transaction state for SetCookie: TransactionState::PendingUpgrade, should be write"),
                }
                program
                    .connection
                    .with_schema_mut(|schema| schema.schema_version = *value as u32);
                header.schema_cookie = (*value as u32).into();
            }
            cookie => todo!("{cookie:?} is not yet implement for SetCookie"),
        };
    }));

    state.pc += 1;
    Ok(InsnFunctionStepResult::Step)
}

pub fn op_shift_right(
    program: &Program,
    state: &mut ProgramState,
    insn: &Insn,
    pager: &Arc<Pager>,
    mv_store: Option<&Arc<MvStore>>,
) -> Result<InsnFunctionStepResult> {
    load_insn!(ShiftRight { lhs, rhs, dest }, insn);
    state.registers[*dest] = Register::Value(
        state.registers[*lhs]
            .get_value()
            .exec_shift_right(state.registers[*rhs].get_value()),
    );
    state.pc += 1;
    Ok(InsnFunctionStepResult::Step)
}

pub fn op_shift_left(
    program: &Program,
    state: &mut ProgramState,
    insn: &Insn,
    pager: &Arc<Pager>,
    mv_store: Option<&Arc<MvStore>>,
) -> Result<InsnFunctionStepResult> {
    load_insn!(ShiftLeft { lhs, rhs, dest }, insn);
    state.registers[*dest] = Register::Value(
        state.registers[*lhs]
            .get_value()
            .exec_shift_left(state.registers[*rhs].get_value()),
    );
    state.pc += 1;
    Ok(InsnFunctionStepResult::Step)
}

pub fn op_add_imm(
    program: &Program,
    state: &mut ProgramState,
    insn: &Insn,
    pager: &Arc<Pager>,
    mv_store: Option<&Arc<MvStore>>,
) -> Result<InsnFunctionStepResult> {
    load_insn!(AddImm { register, value }, insn);

    let current = &state.registers[*register];
    let current_value = match current {
        Register::Value(val) => val,
        Register::Aggregate(_) => &Value::Null,
        Register::Record(_) => &Value::Null,
    };

    let int_val = match current_value {
        Value::Integer(i) => i + value,
        Value::Float(f) => (*f as i64) + value,
        Value::Text(s) => s.as_str().parse::<i64>().unwrap_or(0) + value,
        Value::Blob(_) => *value, // BLOB becomes the added value
        Value::Null => *value,    // NULL becomes the added value
    };

    state.registers[*register] = Register::Value(Value::Integer(int_val));
    state.pc += 1;
    Ok(InsnFunctionStepResult::Step)
}

pub fn op_variable(
    program: &Program,
    state: &mut ProgramState,
    insn: &Insn,
    pager: &Arc<Pager>,
    mv_store: Option<&Arc<MvStore>>,
) -> Result<InsnFunctionStepResult> {
    load_insn!(Variable { index, dest }, insn);
    state.registers[*dest] = Register::Value(state.get_parameter(*index));
    state.pc += 1;
    Ok(InsnFunctionStepResult::Step)
}

pub fn op_zero_or_null(
    program: &Program,
    state: &mut ProgramState,
    insn: &Insn,
    pager: &Arc<Pager>,
    mv_store: Option<&Arc<MvStore>>,
) -> Result<InsnFunctionStepResult> {
    load_insn!(ZeroOrNull { rg1, rg2, dest }, insn);
    if state.registers[*rg1].is_null() || state.registers[*rg2].is_null() {
        state.registers[*dest] = Register::Value(Value::Null)
    } else {
        state.registers[*dest] = Register::Value(Value::Integer(0));
    }
    state.pc += 1;
    Ok(InsnFunctionStepResult::Step)
}

pub fn op_not(
    program: &Program,
    state: &mut ProgramState,
    insn: &Insn,
    pager: &Arc<Pager>,
    mv_store: Option<&Arc<MvStore>>,
) -> Result<InsnFunctionStepResult> {
    load_insn!(Not { reg, dest }, insn);
    state.registers[*dest] = Register::Value(state.registers[*reg].get_value().exec_boolean_not());
    state.pc += 1;
    Ok(InsnFunctionStepResult::Step)
}

pub fn op_concat(
    program: &Program,
    state: &mut ProgramState,
    insn: &Insn,
    pager: &Arc<Pager>,
    mv_store: Option<&Arc<MvStore>>,
) -> Result<InsnFunctionStepResult> {
    load_insn!(Concat { lhs, rhs, dest }, insn);
    state.registers[*dest] = Register::Value(
        state.registers[*lhs]
            .get_value()
            .exec_concat(state.registers[*rhs].get_value()),
    );
    state.pc += 1;
    Ok(InsnFunctionStepResult::Step)
}

pub fn op_and(
    program: &Program,
    state: &mut ProgramState,
    insn: &Insn,
    pager: &Arc<Pager>,
    mv_store: Option<&Arc<MvStore>>,
) -> Result<InsnFunctionStepResult> {
    load_insn!(And { lhs, rhs, dest }, insn);
    state.registers[*dest] = Register::Value(
        state.registers[*lhs]
            .get_value()
            .exec_and(state.registers[*rhs].get_value()),
    );
    state.pc += 1;
    Ok(InsnFunctionStepResult::Step)
}

pub fn op_or(
    program: &Program,
    state: &mut ProgramState,
    insn: &Insn,
    pager: &Arc<Pager>,
    mv_store: Option<&Arc<MvStore>>,
) -> Result<InsnFunctionStepResult> {
    load_insn!(Or { lhs, rhs, dest }, insn);
    state.registers[*dest] = Register::Value(
        state.registers[*lhs]
            .get_value()
            .exec_or(state.registers[*rhs].get_value()),
    );
    state.pc += 1;
    Ok(InsnFunctionStepResult::Step)
}

pub fn op_noop(
    program: &Program,
    state: &mut ProgramState,
    insn: &Insn,
    pager: &Arc<Pager>,
    mv_store: Option<&Arc<MvStore>>,
) -> Result<InsnFunctionStepResult> {
    // Do nothing
    // Advance the program counter for the next opcode
    state.pc += 1;
    Ok(InsnFunctionStepResult::Step)
}

#[derive(Default)]
pub enum OpOpenEphemeralState {
    #[default]
    Start,
    StartingTxn {
        pager: Arc<Pager>,
    },
    CreateBtree {
        pager: Arc<Pager>,
    },
    // clippy complains this variant is too big when compared to the rest of the variants
    // so it says we need to box it here
    Rewind {
        cursor: Box<BTreeCursor>,
    },
}
pub fn op_open_ephemeral(
    program: &Program,
    state: &mut ProgramState,
    insn: &Insn,
    pager: &Arc<Pager>,
    mv_store: Option<&Arc<MvStore>>,
) -> Result<InsnFunctionStepResult> {
    let (cursor_id, is_table) = match insn {
        Insn::OpenEphemeral {
            cursor_id,
            is_table,
        } => (*cursor_id, *is_table),
        Insn::OpenAutoindex { cursor_id } => (*cursor_id, false),
        _ => unreachable!("unexpected Insn {:?}", insn),
    };
    match &mut state.op_open_ephemeral_state {
        OpOpenEphemeralState::Start => {
            tracing::trace!("Start");
            let page_size = return_if_io!(pager.with_header(|header| header.page_size));
            let conn = program.connection.clone();
            let io = conn.pager.borrow().io.clone();
            let rand_num = io.generate_random_number();
            let db_file;
            let db_file_io: Arc<dyn crate::IO>;

            // we support OPFS in WASM - but it require files to be pre-opened in the browser before use
            // we can fix this if we will make open_file interface async
            // but for now for simplicity we use MemoryIO for all intermediate calculations
            #[cfg(target_family = "wasm")]
            {
                use crate::MemoryIO;

                db_file_io = Arc::new(MemoryIO::new());
                let file = db_file_io.open_file("temp-file", OpenFlags::Create, false)?;
                db_file = Arc::new(DatabaseFile::new(file));
            }
            #[cfg(not(target_family = "wasm"))]
            {
                let temp_dir = temp_dir();
                let rand_path =
                    std::path::Path::new(&temp_dir).join(format!("tursodb-ephemeral-{rand_num}"));
                let Some(rand_path_str) = rand_path.to_str() else {
                    return Err(LimboError::InternalError(
                        "Failed to convert path to string".to_string(),
                    ));
                };
                let file = io.open_file(rand_path_str, OpenFlags::Create, false)?;
                db_file = Arc::new(DatabaseFile::new(file));
                db_file_io = io;
            }

<<<<<<< HEAD
=======
            let page_size = pager
                .io
                .block(|| with_header(pager, mv_store, program, |header| header.page_size))?
                .get();

>>>>>>> 1d2b461a
            let buffer_pool = program.connection._db.buffer_pool.clone();
            let page_cache = Arc::new(RwLock::new(PageCache::default()));

            let pager = Arc::new(Pager::new(
                db_file,
                None,
                db_file_io,
                page_cache,
                buffer_pool.clone(),
                Arc::new(AtomicDbState::new(DbState::Uninitialized)),
                Arc::new(Mutex::new(())),
            )?);
<<<<<<< HEAD
=======

            let page_size = pager
                .io
                .block(|| with_header(&pager, mv_store, program, |header| header.page_size))
                .unwrap_or_default();

>>>>>>> 1d2b461a
            pager.page_size.set(Some(page_size));

            state.op_open_ephemeral_state = OpOpenEphemeralState::StartingTxn { pager };
        }
        OpOpenEphemeralState::StartingTxn { pager } => {
            tracing::trace!("StartingTxn");
            pager
                .begin_read_tx() // we have to begin a read tx before beginning a write
                .expect("Failed to start read transaction");
            return_if_io!(pager.begin_write_tx());
            state.op_open_ephemeral_state = OpOpenEphemeralState::CreateBtree {
                pager: pager.clone(),
            };
        }
        OpOpenEphemeralState::CreateBtree { pager } => {
            tracing::trace!("CreateBtree");
            // FIXME: handle page cache is full
            let flag = if is_table {
                &CreateBTreeFlags::new_table()
            } else {
                &CreateBTreeFlags::new_index()
            };
            let root_page = return_if_io!(pager.btree_create(flag));

            let (_, cursor_type) = program.cursor_ref.get(cursor_id).unwrap();
            let mv_cursor = match program.connection.mv_tx.get() {
                Some((tx_id, _)) => {
                    let table_id = root_page as u64;
                    let mv_store = mv_store.unwrap().clone();
                    let mv_cursor = Arc::new(RwLock::new(
                        MvCursor::new(mv_store.clone(), tx_id, table_id, pager.clone()).unwrap(),
                    ));
                    Some(mv_cursor)
                }
                None => None,
            };

            let num_columns = match cursor_type {
                CursorType::BTreeTable(table_rc) => table_rc.columns.len(),
                CursorType::BTreeIndex(index_arc) => index_arc.columns.len(),
                _ => unreachable!("This should not have happened"),
            };

            let cursor = if let CursorType::BTreeIndex(index) = cursor_type {
                BTreeCursor::new_index(
                    mv_cursor,
                    pager.clone(),
                    root_page as usize,
                    index,
                    num_columns,
                )
            } else {
                BTreeCursor::new_table(mv_cursor, pager.clone(), root_page as usize, num_columns)
            };
            state.op_open_ephemeral_state = OpOpenEphemeralState::Rewind {
                cursor: Box::new(cursor),
            };
        }
        OpOpenEphemeralState::Rewind { cursor } => {
            return_if_io!(cursor.rewind());

            let cursors = &mut state.cursors;

            let (_, cursor_type) = program.cursor_ref.get(cursor_id).unwrap();

            let OpOpenEphemeralState::Rewind { cursor } =
                std::mem::take(&mut state.op_open_ephemeral_state)
            else {
                unreachable!()
            };

            // Table content is erased if the cursor already exists
            match cursor_type {
                CursorType::BTreeTable(_) => {
                    cursors
                        .get_mut(cursor_id)
                        .unwrap()
                        .replace(Cursor::new_btree(*cursor));
                }
                CursorType::BTreeIndex(_) => {
                    cursors
                        .get_mut(cursor_id)
                        .unwrap()
                        .replace(Cursor::new_btree(*cursor));
                }
                CursorType::Pseudo(_) => {
                    panic!("OpenEphemeral on pseudo cursor");
                }
                CursorType::Sorter => {
                    panic!("OpenEphemeral on sorter cursor");
                }
                CursorType::VirtualTable(_) => {
                    panic!("OpenEphemeral on virtual table cursor, use Insn::VOpen instead");
                }
                CursorType::MaterializedView(_, _) => {
                    panic!("OpenEphemeral on materialized view cursor");
                }
            }

            state.pc += 1;
            state.op_open_ephemeral_state = OpOpenEphemeralState::Start;
        }
    }

    Ok(InsnFunctionStepResult::Step)
}

pub fn op_open_dup(
    program: &Program,
    state: &mut ProgramState,
    insn: &Insn,
    _pager: &Arc<Pager>,
    mv_store: Option<&Arc<MvStore>>,
) -> Result<InsnFunctionStepResult> {
    load_insn!(
        OpenDup {
            new_cursor_id,
            original_cursor_id,
        },
        insn
    );

    let original_cursor = state.get_cursor(*original_cursor_id);
    let original_cursor = original_cursor.as_btree_mut();

    let root_page = original_cursor.root_page();
    // We use the pager from the original cursor instead of the one attached to
    // the connection because each ephemeral table creates its own pager (and
    // a separate database file).
    let pager = &original_cursor.pager;

    let mv_cursor = match program.connection.mv_tx.get() {
        Some((tx_id, _)) => {
            let table_id = root_page as u64;
            let mv_store = mv_store.unwrap().clone();
            let mv_cursor = Arc::new(RwLock::new(MvCursor::new(
                mv_store,
                tx_id,
                table_id,
                pager.clone(),
            )?));
            Some(mv_cursor)
        }
        None => None,
    };

    let (_, cursor_type) = program.cursor_ref.get(*original_cursor_id).unwrap();
    match cursor_type {
        CursorType::BTreeTable(table) => {
            let cursor =
                BTreeCursor::new_table(mv_cursor, pager.clone(), root_page, table.columns.len());
            let cursors = &mut state.cursors;
            cursors
                .get_mut(*new_cursor_id)
                .unwrap()
                .replace(Cursor::new_btree(cursor));
        }
        CursorType::BTreeIndex(table) => {
            // In principle, we could implement OpenDup for BTreeIndex,
            // but doing so now would create dead code since we have no use case,
            // and it wouldn't be possible to test it.
            unimplemented!("OpenDup is not supported for BTreeIndex yet")
        }
        _ => panic!("OpenDup is not supported for {cursor_type:?}"),
    }

    state.pc += 1;
    Ok(InsnFunctionStepResult::Step)
}

/// Execute the [Insn::Once] instruction.
///
/// This instruction is used to execute a block of code only once.
/// If the instruction is executed again, it will jump to the target program counter.
pub fn op_once(
    program: &Program,
    state: &mut ProgramState,
    insn: &Insn,
    pager: &Arc<Pager>,
    mv_store: Option<&Arc<MvStore>>,
) -> Result<InsnFunctionStepResult> {
    load_insn!(
        Once {
            target_pc_when_reentered,
        },
        insn
    );
    assert!(target_pc_when_reentered.is_offset());
    let offset = state.pc;
    if state.once.iter().any(|o| o == offset) {
        state.pc = target_pc_when_reentered.as_offset_int();
        return Ok(InsnFunctionStepResult::Step);
    }
    state.once.push(offset);
    state.pc += 1;
    Ok(InsnFunctionStepResult::Step)
}

pub fn op_found(
    program: &Program,
    state: &mut ProgramState,
    insn: &Insn,
    pager: &Arc<Pager>,
    mv_store: Option<&Arc<MvStore>>,
) -> Result<InsnFunctionStepResult> {
    let (cursor_id, target_pc, record_reg, num_regs) = match insn {
        Insn::NotFound {
            cursor_id,
            target_pc,
            record_reg,
            num_regs,
        } => (cursor_id, target_pc, record_reg, num_regs),
        Insn::Found {
            cursor_id,
            target_pc,
            record_reg,
            num_regs,
        } => (cursor_id, target_pc, record_reg, num_regs),
        _ => unreachable!("unexpected Insn {:?}", insn),
    };

    let not = matches!(insn, Insn::NotFound { .. });

    let record_source = if *num_regs == 0 {
        RecordSource::Packed {
            record_reg: *record_reg,
        }
    } else {
        RecordSource::Unpacked {
            start_reg: *record_reg,
            num_regs: *num_regs,
        }
    };
    let seek_result = match seek_internal(
        program,
        state,
        pager,
        mv_store,
        record_source,
        *cursor_id,
        true,
        SeekOp::GE { eq_only: true },
    ) {
        Ok(SeekInternalResult::Found) => SeekResult::Found,
        Ok(SeekInternalResult::NotFound) => SeekResult::NotFound,
        Ok(SeekInternalResult::IO(io)) => return Ok(InsnFunctionStepResult::IO(io)),
        Err(e) => return Err(e),
    };

    let found = matches!(seek_result, SeekResult::Found);
    let do_jump = (!found && not) || (found && !not);
    if do_jump {
        state.pc = target_pc.as_offset_int();
    } else {
        state.pc += 1;
    }

    Ok(InsnFunctionStepResult::Step)
}

pub fn op_affinity(
    program: &Program,
    state: &mut ProgramState,
    insn: &Insn,
    pager: &Arc<Pager>,
    mv_store: Option<&Arc<MvStore>>,
) -> Result<InsnFunctionStepResult> {
    load_insn!(
        Affinity {
            start_reg,
            count,
            affinities,
        },
        insn
    );

    if affinities.len() != count.get() {
        return Err(LimboError::InternalError(
            "Affinity: the length of affinities does not match the count".into(),
        ));
    }

    for (i, affinity_char) in affinities.chars().enumerate().take(count.get()) {
        let reg_index = *start_reg + i;

        let affinity = Affinity::from_char(affinity_char);

        apply_affinity_char(&mut state.registers[reg_index], affinity);
    }

    state.pc += 1;
    Ok(InsnFunctionStepResult::Step)
}

pub fn op_count(
    program: &Program,
    state: &mut ProgramState,
    insn: &Insn,
    pager: &Arc<Pager>,
    mv_store: Option<&Arc<MvStore>>,
) -> Result<InsnFunctionStepResult> {
    load_insn!(
        Count {
            cursor_id,
            target_reg,
            exact,
        },
        insn
    );

    let count = {
        let cursor = must_be_btree_cursor!(*cursor_id, program.cursor_ref, state, "Count");
        let cursor = cursor.as_btree_mut();
        return_if_io!(cursor.count())
    };

    state.registers[*target_reg] = Register::Value(Value::Integer(count as i64));

    // For optimized COUNT(*) queries, the count represents rows that would be read
    // SQLite tracks this differently (as pages read), but for consistency we track as rows
    if *exact {
        state.metrics.rows_read = state.metrics.rows_read.saturating_add(count as u64);
    }

    state.pc += 1;
    Ok(InsnFunctionStepResult::Step)
}

#[derive(Debug)]
pub enum OpIntegrityCheckState {
    Start,
    Checking {
        errors: Vec<IntegrityCheckError>,
        current_root_idx: usize,
        state: IntegrityCheckState,
    },
}
pub fn op_integrity_check(
    program: &Program,
    state: &mut ProgramState,
    insn: &Insn,
    pager: &Arc<Pager>,
    mv_store: Option<&Arc<MvStore>>,
) -> Result<InsnFunctionStepResult> {
    load_insn!(
        IntegrityCk {
            max_errors,
            roots,
            message_register,
        },
        insn
    );
    match &mut state.op_integrity_check_state {
        OpIntegrityCheckState::Start => {
            let freelist_trunk_page =
                return_if_io!(with_header(pager, mv_store, program, |header| header
                    .freelist_trunk_page
                    .get()));
            let mut errors = Vec::new();
            let mut integrity_check_state = IntegrityCheckState::new();
            let mut current_root_idx = 0;
            // check freelist pages first, if there are any for database
            if freelist_trunk_page > 0 {
                let expected_freelist_count =
                    return_if_io!(with_header(pager, mv_store, program, |header| header
                        .freelist_pages
                        .get()));
                integrity_check_state.set_expected_freelist_count(expected_freelist_count as usize);
                integrity_check_state.start(
                    freelist_trunk_page as usize,
                    PageCategory::FreeListTrunk,
                    &mut errors,
                );
            } else {
                integrity_check_state.start(roots[0], PageCategory::Normal, &mut errors);
                current_root_idx += 1;
            }
            state.op_integrity_check_state = OpIntegrityCheckState::Checking {
                errors,
                state: integrity_check_state,
                current_root_idx,
            };
        }
        OpIntegrityCheckState::Checking {
            errors,
            current_root_idx,
            state: integrity_check_state,
        } => {
            return_if_io!(integrity_check(integrity_check_state, errors, pager));
            if *current_root_idx < roots.len() {
                integrity_check_state.start(roots[*current_root_idx], PageCategory::Normal, errors);
                *current_root_idx += 1;
                return Ok(InsnFunctionStepResult::Step);
            } else {
                if integrity_check_state.freelist_count.actual_count
                    != integrity_check_state.freelist_count.expected_count
                {
                    errors.push(IntegrityCheckError::FreelistCountMismatch {
                        actual_count: integrity_check_state.freelist_count.actual_count,
                        expected_count: integrity_check_state.freelist_count.expected_count,
                    });
                }
                let message = if errors.is_empty() {
                    "ok".to_string()
                } else {
                    errors
                        .iter()
                        .map(|e| e.to_string())
                        .collect::<Vec<String>>()
                        .join("\n")
                };
                state.registers[*message_register] = Register::Value(Value::build_text(message));
                state.op_integrity_check_state = OpIntegrityCheckState::Start;
                state.pc += 1;
            }
        }
    }

    Ok(InsnFunctionStepResult::Step)
}

pub fn op_cast(
    _program: &Program,
    state: &mut ProgramState,
    insn: &Insn,
    _pager: &Arc<Pager>,
    _mv_store: Option<&Arc<MvStore>>,
) -> Result<InsnFunctionStepResult> {
    load_insn!(Cast { reg, affinity }, insn);

    let value = state.registers[*reg].get_value().clone();
    let result = match affinity {
        Affinity::Blob => value.exec_cast("BLOB"),
        Affinity::Text => value.exec_cast("TEXT"),
        Affinity::Numeric => value.exec_cast("NUMERIC"),
        Affinity::Integer => value.exec_cast("INTEGER"),
        Affinity::Real => value.exec_cast("REAL"),
    };

    state.registers[*reg] = Register::Value(result);
    state.pc += 1;
    Ok(InsnFunctionStepResult::Step)
}

pub fn op_rename_table(
    program: &Program,
    state: &mut ProgramState,
    insn: &Insn,
    pager: &Arc<Pager>,
    mv_store: Option<&Arc<MvStore>>,
) -> Result<InsnFunctionStepResult> {
    load_insn!(RenameTable { from, to }, insn);

    let conn = program.connection.clone();

    conn.with_schema_mut(|schema| {
        if let Some(mut indexes) = schema.indexes.remove(from) {
            indexes.iter_mut().for_each(|index| {
                let index = Arc::make_mut(index);
                index.table_name = to.to_owned();
            });

            schema.indexes.insert(to.to_owned(), indexes);
        };

        let mut table = schema
            .tables
            .remove(from)
            .expect("table being renamed should be in schema");

        {
            let table = Arc::make_mut(&mut table);

            let Table::BTree(btree) = table else {
                panic!("only btree tables can be renamed");
            };

            let btree = Arc::make_mut(btree);
            btree.name = to.to_owned();
        }

        schema.tables.insert(to.to_owned(), table);
    });

    state.pc += 1;
    Ok(InsnFunctionStepResult::Step)
}

pub fn op_drop_column(
    program: &Program,
    state: &mut ProgramState,
    insn: &Insn,
    pager: &Arc<Pager>,
    mv_store: Option<&Arc<MvStore>>,
) -> Result<InsnFunctionStepResult> {
    load_insn!(
        DropColumn {
            table,
            column_index
        },
        insn
    );

    let conn = program.connection.clone();

    conn.with_schema_mut(|schema| {
        let table = schema
            .tables
            .get_mut(table)
            .expect("table being renamed should be in schema");

        let table = Arc::make_mut(table);

        let Table::BTree(btree) = table else {
            panic!("only btree tables can be renamed");
        };

        let btree = Arc::make_mut(btree);
        btree.columns.remove(*column_index)
    });

    state.pc += 1;
    Ok(InsnFunctionStepResult::Step)
}

pub fn op_add_column(
    program: &Program,
    state: &mut ProgramState,
    insn: &Insn,
    pager: &Arc<Pager>,
    mv_store: Option<&Arc<MvStore>>,
) -> Result<InsnFunctionStepResult> {
    load_insn!(AddColumn { table, column }, insn);

    let conn = program.connection.clone();

    conn.with_schema_mut(|schema| {
        let table = schema
            .tables
            .get_mut(table)
            .expect("table being renamed should be in schema");

        let table = Arc::make_mut(table);

        let Table::BTree(btree) = table else {
            panic!("only btree tables can be renamed");
        };

        let btree = Arc::make_mut(btree);
        btree.columns.push(column.clone())
    });

    state.pc += 1;
    Ok(InsnFunctionStepResult::Step)
}

pub fn op_alter_column(
    program: &Program,
    state: &mut ProgramState,
    insn: &Insn,
    pager: &Arc<Pager>,
    mv_store: Option<&Arc<MvStore>>,
) -> Result<InsnFunctionStepResult> {
    load_insn!(
        AlterColumn {
            table: table_name,
            column_index,
            definition,
            rename,
        },
        insn
    );

    let conn = program.connection.clone();

    let new_column = crate::schema::Column::from(definition);

    conn.with_schema_mut(|schema| {
        let table = schema
            .tables
            .get_mut(table_name)
            .expect("table being renamed should be in schema");

        let table = Arc::make_mut(table);

        let Table::BTree(btree) = table else {
            panic!("only btree tables can be renamed");
        };

        let btree = Arc::make_mut(btree);

        let column = btree
            .columns
            .get_mut(*column_index)
            .expect("renamed column should be in schema");

        if let Some(indexes) = schema.indexes.get_mut(table_name) {
            for index in indexes {
                let index = Arc::make_mut(index);
                for index_column in &mut index.columns {
                    if index_column.name
                        == *column.name.as_ref().expect("btree column should be named")
                    {
                        index_column.name = definition.col_name.as_str().to_owned();
                    }
                }
            }
        }

        if *rename {
            column.name = new_column.name;
        } else {
            *column = new_column;
        }
    });

    state.pc += 1;
    Ok(InsnFunctionStepResult::Step)
}

pub fn op_if_neg(
    program: &Program,
    state: &mut ProgramState,
    insn: &Insn,
    pager: &Arc<Pager>,
    mv_store: Option<&Arc<MvStore>>,
) -> Result<InsnFunctionStepResult> {
    load_insn!(IfNeg { reg, target_pc }, insn);

    match &state.registers[*reg] {
        Register::Value(Value::Integer(i)) if *i < 0 => {
            state.pc = target_pc.as_offset_int();
        }
        Register::Value(Value::Float(f)) if *f < 0.0 => {
            state.pc = target_pc.as_offset_int();
        }
        Register::Value(Value::Null) => {
            state.pc += 1;
        }
        _ => {
            state.pc += 1;
        }
    }

    Ok(InsnFunctionStepResult::Step)
}

mod cmath {
    extern "C" {
        pub fn exp(x: f64) -> f64;
        pub fn log(x: f64) -> f64;
        pub fn log10(x: f64) -> f64;
        pub fn log2(x: f64) -> f64;
        pub fn pow(x: f64, y: f64) -> f64;

        pub fn sin(x: f64) -> f64;
        pub fn sinh(x: f64) -> f64;
        pub fn asin(x: f64) -> f64;
        pub fn asinh(x: f64) -> f64;

        pub fn cos(x: f64) -> f64;
        pub fn cosh(x: f64) -> f64;
        pub fn acos(x: f64) -> f64;
        pub fn acosh(x: f64) -> f64;

        pub fn tan(x: f64) -> f64;
        pub fn tanh(x: f64) -> f64;
        pub fn atan(x: f64) -> f64;
        pub fn atanh(x: f64) -> f64;
        pub fn atan2(x: f64, y: f64) -> f64;
    }
}

impl Value {
    pub fn exec_lower(&self) -> Option<Self> {
        match self {
            Value::Text(t) => Some(Value::build_text(t.as_str().to_lowercase())),
            t => Some(t.to_owned()),
        }
    }

    pub fn exec_length(&self) -> Self {
        match self {
            Value::Text(t) => {
                // Count Unicode scalar values (characters)
                Value::Integer(t.as_str().chars().count() as i64)
            }
            Value::Integer(_) | Value::Float(_) => {
                // For numbers, SQLite returns the length of the string representation
                Value::Integer(self.to_string().chars().count() as i64)
            }
            Value::Blob(blob) => Value::Integer(blob.len() as i64),
            _ => self.to_owned(),
        }
    }

    pub fn exec_octet_length(&self) -> Self {
        match self {
            Value::Text(_) | Value::Integer(_) | Value::Float(_) => {
                Value::Integer(self.to_string().into_bytes().len() as i64)
            }
            Value::Blob(blob) => Value::Integer(blob.len() as i64),
            _ => self.to_owned(),
        }
    }

    pub fn exec_upper(&self) -> Option<Self> {
        match self {
            Value::Text(t) => Some(Value::build_text(t.as_str().to_uppercase())),
            t => Some(t.to_owned()),
        }
    }

    pub fn exec_sign(&self) -> Option<Value> {
        let num = match self {
            Value::Integer(i) => *i as f64,
            Value::Float(f) => *f,
            Value::Text(s) => {
                if let Ok(i) = s.as_str().parse::<i64>() {
                    i as f64
                } else if let Ok(f) = s.as_str().parse::<f64>() {
                    f
                } else {
                    return Some(Value::Null);
                }
            }
            Value::Blob(b) => match std::str::from_utf8(b) {
                Ok(s) => {
                    if let Ok(i) = s.parse::<i64>() {
                        i as f64
                    } else if let Ok(f) = s.parse::<f64>() {
                        f
                    } else {
                        return Some(Value::Null);
                    }
                }
                Err(_) => return Some(Value::Null),
            },
            _ => return Some(Value::Null),
        };

        let sign = if num > 0.0 {
            1
        } else if num < 0.0 {
            -1
        } else {
            0
        };

        Some(Value::Integer(sign))
    }

    /// Generates the Soundex code for a given word
    pub fn exec_soundex(&self) -> Value {
        let s = match self {
            Value::Null => return Value::build_text("?000"),
            Value::Text(s) => {
                // return ?000 if non ASCII alphabet character is found
                if !s.as_str().chars().all(|c| c.is_ascii_alphabetic()) {
                    return Value::build_text("?000");
                }
                s.clone()
            }
            _ => return Value::build_text("?000"), // For unsupported types, return NULL
        };

        // Remove numbers and spaces
        let word: String = s
            .as_str()
            .chars()
            .filter(|c| !c.is_ascii_digit())
            .collect::<String>()
            .replace(" ", "");
        if word.is_empty() {
            return Value::build_text("0000");
        }

        let soundex_code = |c| match c {
            'b' | 'f' | 'p' | 'v' => Some('1'),
            'c' | 'g' | 'j' | 'k' | 'q' | 's' | 'x' | 'z' => Some('2'),
            'd' | 't' => Some('3'),
            'l' => Some('4'),
            'm' | 'n' => Some('5'),
            'r' => Some('6'),
            _ => None,
        };

        // Convert the word to lowercase for consistent lookups
        let word = word.to_lowercase();
        let first_letter = word.chars().next().unwrap();

        // Remove all occurrences of 'h' and 'w' except the first letter
        let code: String = word
            .chars()
            .skip(1)
            .filter(|&ch| ch != 'h' && ch != 'w')
            .fold(first_letter.to_string(), |mut acc, ch| {
                acc.push(ch);
                acc
            });

        // Replace consonants with digits based on Soundex mapping
        let tmp: String = code
            .chars()
            .map(|ch| match soundex_code(ch) {
                Some(code) => code.to_string(),
                None => ch.to_string(),
            })
            .collect();

        // Remove adjacent same digits
        let tmp = tmp.chars().fold(String::new(), |mut acc, ch| {
            if !acc.ends_with(ch) {
                acc.push(ch);
            }
            acc
        });

        // Remove all occurrences of a, e, i, o, u, y except the first letter
        let mut result = tmp
            .chars()
            .enumerate()
            .filter(|(i, ch)| *i == 0 || !matches!(ch, 'a' | 'e' | 'i' | 'o' | 'u' | 'y'))
            .map(|(_, ch)| ch)
            .collect::<String>();

        // If the first symbol is a digit, replace it with the saved first letter
        if let Some(first_digit) = result.chars().next() {
            if first_digit.is_ascii_digit() {
                result.replace_range(0..1, &first_letter.to_string());
            }
        }

        // Append zeros if the result contains less than 4 characters
        while result.len() < 4 {
            result.push('0');
        }

        // Retain the first 4 characters and convert to uppercase
        result.truncate(4);
        Value::build_text(result.to_uppercase())
    }

    pub fn exec_abs(&self) -> Result<Self> {
        match self {
            Value::Integer(x) => {
                match i64::checked_abs(*x) {
                    Some(y) => Ok(Value::Integer(y)),
                    // Special case: if we do the abs of "-9223372036854775808", it causes overflow.
                    // return IntegerOverflow error
                    None => Err(LimboError::IntegerOverflow),
                }
            }
            Value::Float(x) => {
                if x < &0.0 {
                    Ok(Value::Float(-x))
                } else {
                    Ok(Value::Float(*x))
                }
            }
            Value::Null => Ok(Value::Null),
            _ => Ok(Value::Float(0.0)),
        }
    }

    pub fn exec_random() -> Self {
        let mut buf = [0u8; 8];
        getrandom::getrandom(&mut buf).unwrap();
        let random_number = i64::from_ne_bytes(buf);
        Value::Integer(random_number)
    }

    pub fn exec_randomblob(&self) -> Value {
        let length = match self {
            Value::Integer(i) => *i,
            Value::Float(f) => *f as i64,
            Value::Text(t) => t.as_str().parse().unwrap_or(1),
            _ => 1,
        }
        .max(1) as usize;

        let mut blob: Vec<u8> = vec![0; length];
        getrandom::getrandom(&mut blob).expect("Failed to generate random blob");
        Value::Blob(blob)
    }

    pub fn exec_quote(&self) -> Self {
        match self {
            Value::Null => Value::build_text("NULL"),
            Value::Integer(_) | Value::Float(_) => self.to_owned(),
            Value::Blob(_) => todo!(),
            Value::Text(s) => {
                let mut quoted = String::with_capacity(s.as_str().len() + 2);
                quoted.push('\'');
                for c in s.as_str().chars() {
                    if c == '\0' {
                        break;
                    } else if c == '\'' {
                        quoted.push('\'');
                        quoted.push(c);
                    } else {
                        quoted.push(c);
                    }
                }
                quoted.push('\'');
                Value::build_text(quoted)
            }
        }
    }

    pub fn exec_nullif(&self, second_value: &Self) -> Self {
        if self != second_value {
            self.clone()
        } else {
            Value::Null
        }
    }

    pub fn exec_substring(
        str_value: &Value,
        start_value: &Value,
        length_value: Option<&Value>,
    ) -> Value {
        if let (Value::Text(str), Value::Integer(start)) = (str_value, start_value) {
            let str_len = str.as_str().len() as i64;

            // The left-most character of X is number 1.
            // If Y is negative then the first character of the substring is found by counting from the right rather than the left.
            let first_position = if *start < 0 {
                str_len.saturating_sub((*start).abs())
            } else {
                *start - 1
            };
            // If Z is negative then the abs(Z) characters preceding the Y-th character are returned.
            let last_position = match length_value {
                Some(Value::Integer(length)) => first_position + *length,
                _ => str_len,
            };
            let (start, end) = if first_position <= last_position {
                (first_position, last_position)
            } else {
                (last_position, first_position)
            };
            Value::build_text(
                &str.as_str()[start.clamp(-0, str_len) as usize..end.clamp(0, str_len) as usize],
            )
        } else {
            Value::Null
        }
    }

    pub fn exec_instr(&self, pattern: &Value) -> Value {
        if self == &Value::Null || pattern == &Value::Null {
            return Value::Null;
        }

        if let (Value::Blob(reg), Value::Blob(pattern)) = (self, pattern) {
            let result = reg
                .windows(pattern.len())
                .position(|window| window == *pattern)
                .map_or(0, |i| i + 1);
            return Value::Integer(result as i64);
        }

        let reg_str;
        let reg = match self {
            Value::Text(s) => s.as_str(),
            _ => {
                reg_str = self.to_string();
                reg_str.as_str()
            }
        };

        let pattern_str;
        let pattern = match pattern {
            Value::Text(s) => s.as_str(),
            _ => {
                pattern_str = pattern.to_string();
                pattern_str.as_str()
            }
        };

        match reg.find(pattern) {
            Some(position) => Value::Integer(position as i64 + 1),
            None => Value::Integer(0),
        }
    }

    pub fn exec_typeof(&self) -> Value {
        match self {
            Value::Null => Value::build_text("null"),
            Value::Integer(_) => Value::build_text("integer"),
            Value::Float(_) => Value::build_text("real"),
            Value::Text(_) => Value::build_text("text"),
            Value::Blob(_) => Value::build_text("blob"),
        }
    }

    pub fn exec_hex(&self) -> Value {
        match self {
            Value::Text(_) | Value::Integer(_) | Value::Float(_) => {
                let text = self.to_string();
                Value::build_text(hex::encode_upper(text))
            }
            Value::Blob(blob_bytes) => Value::build_text(hex::encode_upper(blob_bytes)),
            _ => Value::Null,
        }
    }

    pub fn exec_unhex(&self, ignored_chars: Option<&Value>) -> Value {
        match self {
            Value::Null => Value::Null,
            _ => match ignored_chars {
                None => match hex::decode(self.to_string()) {
                    Ok(bytes) => Value::Blob(bytes),
                    Err(_) => Value::Null,
                },
                Some(ignore) => match ignore {
                    Value::Text(_) => {
                        let pat = ignore.to_string();
                        let trimmed = self
                            .to_string()
                            .trim_start_matches(|x| pat.contains(x))
                            .trim_end_matches(|x| pat.contains(x))
                            .to_string();
                        match hex::decode(trimmed) {
                            Ok(bytes) => Value::Blob(bytes),
                            Err(_) => Value::Null,
                        }
                    }
                    _ => Value::Null,
                },
            },
        }
    }

    pub fn exec_unicode(&self) -> Value {
        match self {
            Value::Text(_) | Value::Integer(_) | Value::Float(_) | Value::Blob(_) => {
                let text = self.to_string();
                if let Some(first_char) = text.chars().next() {
                    Value::Integer(first_char as u32 as i64)
                } else {
                    Value::Null
                }
            }
            _ => Value::Null,
        }
    }

    fn _to_float(&self) -> f64 {
        match self {
            Value::Text(x) => match cast_text_to_numeric(x.as_str()) {
                Value::Integer(i) => i as f64,
                Value::Float(f) => f,
                _ => unreachable!(),
            },
            Value::Integer(x) => *x as f64,
            Value::Float(x) => *x,
            _ => 0.0,
        }
    }

    pub fn exec_round(&self, precision: Option<&Value>) -> Value {
        let reg = self._to_float();
        let round = |reg: f64, f: f64| {
            let precision = if f < 1.0 { 0.0 } else { f };
            Value::Float(reg.round_to_precision(precision as i32))
        };
        match precision {
            Some(Value::Text(x)) => match cast_text_to_numeric(x.as_str()) {
                Value::Integer(i) => round(reg, i as f64),
                Value::Float(f) => round(reg, f),
                _ => unreachable!(),
            },
            Some(Value::Integer(i)) => round(reg, *i as f64),
            Some(Value::Float(f)) => round(reg, *f),
            None => round(reg, 0.0),
            _ => Value::Null,
        }
    }

    // Implements TRIM pattern matching.
    pub fn exec_trim(&self, pattern: Option<&Value>) -> Value {
        match (self, pattern) {
            (reg, Some(pattern)) => match reg {
                Value::Text(_) | Value::Integer(_) | Value::Float(_) => {
                    let pattern_chars: Vec<char> = pattern.to_string().chars().collect();
                    Value::build_text(reg.to_string().trim_matches(&pattern_chars[..]))
                }
                _ => reg.to_owned(),
            },
            (Value::Text(t), None) => Value::build_text(t.as_str().trim()),
            (reg, _) => reg.to_owned(),
        }
    }
    // Implements RTRIM pattern matching.
    pub fn exec_rtrim(&self, pattern: Option<&Value>) -> Value {
        match (self, pattern) {
            (reg, Some(pattern)) => match reg {
                Value::Text(_) | Value::Integer(_) | Value::Float(_) => {
                    let pattern_chars: Vec<char> = pattern.to_string().chars().collect();
                    Value::build_text(reg.to_string().trim_end_matches(&pattern_chars[..]))
                }
                _ => reg.to_owned(),
            },
            (Value::Text(t), None) => Value::build_text(t.as_str().trim_end()),
            (reg, _) => reg.to_owned(),
        }
    }

    // Implements LTRIM pattern matching.
    pub fn exec_ltrim(&self, pattern: Option<&Value>) -> Value {
        match (self, pattern) {
            (reg, Some(pattern)) => match reg {
                Value::Text(_) | Value::Integer(_) | Value::Float(_) => {
                    let pattern_chars: Vec<char> = pattern.to_string().chars().collect();
                    Value::build_text(reg.to_string().trim_start_matches(&pattern_chars[..]))
                }
                _ => reg.to_owned(),
            },
            (Value::Text(t), None) => Value::build_text(t.as_str().trim_start()),
            (reg, _) => reg.to_owned(),
        }
    }

    pub fn exec_zeroblob(&self) -> Value {
        let length: i64 = match self {
            Value::Integer(i) => *i,
            Value::Float(f) => *f as i64,
            Value::Text(s) => s.as_str().parse().unwrap_or(0),
            _ => 0,
        };
        Value::Blob(vec![0; length.max(0) as usize])
    }

    // exec_if returns whether you should jump
    pub fn exec_if(&self, jump_if_null: bool, not: bool) -> bool {
        Numeric::from(self)
            .try_into_bool()
            .map(|jump| if not { !jump } else { jump })
            .unwrap_or(jump_if_null)
    }

    pub fn exec_cast(&self, datatype: &str) -> Value {
        if matches!(self, Value::Null) {
            return Value::Null;
        }
        match affinity(datatype) {
            // NONE	Casting a value to a type-name with no affinity causes the value to be converted into a BLOB. Casting to a BLOB consists of first casting the value to TEXT in the encoding of the database connection, then interpreting the resulting byte sequence as a BLOB instead of as TEXT.
            // Historically called NONE, but it's the same as BLOB
            Affinity::Blob => {
                // Convert to TEXT first, then interpret as BLOB
                // TODO: handle encoding
                let text = self.to_string();
                Value::Blob(text.into_bytes())
            }
            // TEXT To cast a BLOB value to TEXT, the sequence of bytes that make up the BLOB is interpreted as text encoded using the database encoding.
            // Casting an INTEGER or REAL value into TEXT renders the value as if via sqlite3_snprintf() except that the resulting TEXT uses the encoding of the database connection.
            Affinity::Text => {
                // Convert everything to text representation
                // TODO: handle encoding and whatever sqlite3_snprintf does
                Value::build_text(self.to_string())
            }
            Affinity::Real => match self {
                Value::Blob(b) => {
                    // Convert BLOB to TEXT first
                    let text = String::from_utf8_lossy(b);
                    cast_text_to_real(&text)
                }
                Value::Text(t) => cast_text_to_real(t.as_str()),
                Value::Integer(i) => Value::Float(*i as f64),
                Value::Float(f) => Value::Float(*f),
                _ => Value::Float(0.0),
            },
            Affinity::Integer => match self {
                Value::Blob(b) => {
                    // Convert BLOB to TEXT first
                    let text = String::from_utf8_lossy(b);
                    cast_text_to_integer(&text)
                }
                Value::Text(t) => cast_text_to_integer(t.as_str()),
                Value::Integer(i) => Value::Integer(*i),
                // A cast of a REAL value into an INTEGER results in the integer between the REAL value and zero
                // that is closest to the REAL value. If a REAL is greater than the greatest possible signed integer (+9223372036854775807)
                // then the result is the greatest possible signed integer and if the REAL is less than the least possible signed integer (-9223372036854775808)
                // then the result is the least possible signed integer.
                Value::Float(f) => {
                    let i = f.trunc() as i128;
                    if i > i64::MAX as i128 {
                        Value::Integer(i64::MAX)
                    } else if i < i64::MIN as i128 {
                        Value::Integer(i64::MIN)
                    } else {
                        Value::Integer(i as i64)
                    }
                }
                _ => Value::Integer(0),
            },
            Affinity::Numeric => match self {
                Value::Blob(b) => {
                    let text = String::from_utf8_lossy(b);
                    cast_text_to_numeric(&text)
                }
                Value::Text(t) => cast_text_to_numeric(t.as_str()),
                Value::Integer(i) => Value::Integer(*i),
                Value::Float(f) => Value::Float(*f),
                _ => self.clone(), // TODO probably wrong
            },
        }
    }

    pub fn exec_replace(source: &Value, pattern: &Value, replacement: &Value) -> Value {
        // The replace(X,Y,Z) function returns a string formed by substituting string Z for every occurrence of
        // string Y in string X. The BINARY collating sequence is used for comparisons. If Y is an empty string
        // then return X unchanged. If Z is not initially a string, it is cast to a UTF-8 string prior to processing.

        // If any of the arguments is NULL, the result is NULL.
        if matches!(source, Value::Null)
            || matches!(pattern, Value::Null)
            || matches!(replacement, Value::Null)
        {
            return Value::Null;
        }

        let source = source.exec_cast("TEXT");
        let pattern = pattern.exec_cast("TEXT");
        let replacement = replacement.exec_cast("TEXT");

        // If any of the casts failed, panic as text casting is not expected to fail.
        match (&source, &pattern, &replacement) {
            (Value::Text(source), Value::Text(pattern), Value::Text(replacement)) => {
                if pattern.as_str().is_empty() {
                    return Value::Text(source.clone());
                }

                let result = source
                    .as_str()
                    .replace(pattern.as_str(), replacement.as_str());
                Value::build_text(result)
            }
            _ => unreachable!("text cast should never fail"),
        }
    }

    fn exec_math_unary(&self, function: &MathFunc) -> Value {
        let v = Numeric::from_value_strict(self);

        // In case of some functions and integer input, return the input as is
        if let Numeric::Integer(i) = v {
            if matches! { function, MathFunc::Ceil | MathFunc::Ceiling | MathFunc::Floor | MathFunc::Trunc }
            {
                return Value::Integer(i);
            }
        }

        let Some(f) = v.try_into_f64() else {
            return Value::Null;
        };

        if matches! { function, MathFunc::Ln | MathFunc::Log10 | MathFunc::Log2 } && f <= 0.0 {
            return Value::Null;
        }

        let result = match function {
            MathFunc::Acos => unsafe { cmath::acos(f) },
            MathFunc::Acosh => unsafe { cmath::acosh(f) },
            MathFunc::Asin => unsafe { cmath::asin(f) },
            MathFunc::Asinh => unsafe { cmath::asinh(f) },
            MathFunc::Atan => unsafe { cmath::atan(f) },
            MathFunc::Atanh => unsafe { cmath::atanh(f) },
            MathFunc::Ceil | MathFunc::Ceiling => libm::ceil(f),
            MathFunc::Cos => unsafe { cmath::cos(f) },
            MathFunc::Cosh => unsafe { cmath::cosh(f) },
            MathFunc::Degrees => f.to_degrees(),
            MathFunc::Exp => unsafe { cmath::exp(f) },
            MathFunc::Floor => libm::floor(f),
            MathFunc::Ln => unsafe { cmath::log(f) },
            MathFunc::Log10 => unsafe { cmath::log10(f) },
            MathFunc::Log2 => unsafe { cmath::log2(f) },
            MathFunc::Radians => f.to_radians(),
            MathFunc::Sin => unsafe { cmath::sin(f) },
            MathFunc::Sinh => unsafe { cmath::sinh(f) },
            MathFunc::Sqrt => libm::sqrt(f),
            MathFunc::Tan => unsafe { cmath::tan(f) },
            MathFunc::Tanh => unsafe { cmath::tanh(f) },
            MathFunc::Trunc => libm::trunc(f),
            _ => unreachable!("Unexpected mathematical unary function {:?}", function),
        };

        if result.is_nan() {
            Value::Null
        } else {
            Value::Float(result)
        }
    }

    fn exec_math_binary(&self, rhs: &Value, function: &MathFunc) -> Value {
        let Some(lhs) = Numeric::from_value_strict(self).try_into_f64() else {
            return Value::Null;
        };

        let Some(rhs) = Numeric::from_value_strict(rhs).try_into_f64() else {
            return Value::Null;
        };

        let result = match function {
            MathFunc::Atan2 => unsafe { cmath::atan2(lhs, rhs) },
            MathFunc::Mod => libm::fmod(lhs, rhs),
            MathFunc::Pow | MathFunc::Power => unsafe { cmath::pow(lhs, rhs) },
            _ => unreachable!("Unexpected mathematical binary function {:?}", function),
        };

        if result.is_nan() {
            Value::Null
        } else {
            Value::Float(result)
        }
    }

    fn exec_math_log(&self, base: Option<&Value>) -> Value {
        let Some(f) = Numeric::from_value_strict(self).try_into_f64() else {
            return Value::Null;
        };

        let base = match base.map(|value| Numeric::from_value_strict(value).try_into_f64()) {
            Some(Some(f)) => f,
            Some(None) => return Value::Null,
            None => 10.0,
        };

        if f <= 0.0 || base <= 0.0 || base == 1.0 {
            return Value::Null;
        }

        if base == 2.0 {
            return Value::Float(libm::log2(f));
        } else if base == 10.0 {
            return Value::Float(libm::log10(f));
        };

        let log_x = libm::log(f);
        let log_base = libm::log(base);
        let result = log_x / log_base;
        Value::Float(result)
    }

    pub fn exec_add(&self, rhs: &Value) -> Value {
        (Numeric::from(self) + Numeric::from(rhs)).into()
    }

    pub fn exec_subtract(&self, rhs: &Value) -> Value {
        (Numeric::from(self) - Numeric::from(rhs)).into()
    }

    pub fn exec_multiply(&self, rhs: &Value) -> Value {
        (Numeric::from(self) * Numeric::from(rhs)).into()
    }

    pub fn exec_divide(&self, rhs: &Value) -> Value {
        (Numeric::from(self) / Numeric::from(rhs)).into()
    }

    pub fn exec_bit_and(&self, rhs: &Value) -> Value {
        (NullableInteger::from(self) & NullableInteger::from(rhs)).into()
    }

    pub fn exec_bit_or(&self, rhs: &Value) -> Value {
        (NullableInteger::from(self) | NullableInteger::from(rhs)).into()
    }

    pub fn exec_remainder(&self, rhs: &Value) -> Value {
        let convert_to_float = matches!(Numeric::from(self), Numeric::Float(_))
            || matches!(Numeric::from(rhs), Numeric::Float(_));

        match NullableInteger::from(self) % NullableInteger::from(rhs) {
            NullableInteger::Null => Value::Null,
            NullableInteger::Integer(v) => {
                if convert_to_float {
                    Value::Float(v as f64)
                } else {
                    Value::Integer(v)
                }
            }
        }
    }

    pub fn exec_bit_not(&self) -> Value {
        (!NullableInteger::from(self)).into()
    }

    pub fn exec_shift_left(&self, rhs: &Value) -> Value {
        (NullableInteger::from(self) << NullableInteger::from(rhs)).into()
    }

    pub fn exec_shift_right(&self, rhs: &Value) -> Value {
        (NullableInteger::from(self) >> NullableInteger::from(rhs)).into()
    }

    pub fn exec_boolean_not(&self) -> Value {
        match Numeric::from(self).try_into_bool() {
            None => Value::Null,
            Some(v) => Value::Integer(!v as i64),
        }
    }

    pub fn exec_concat(&self, rhs: &Value) -> Value {
        if let (Value::Blob(lhs), Value::Blob(rhs)) = (self, rhs) {
            return Value::build_text(String::from_utf8_lossy(
                &[lhs.as_slice(), rhs.as_slice()].concat(),
            ));
        }

        let Some(lhs) = self.cast_text() else {
            return Value::Null;
        };

        let Some(rhs) = rhs.cast_text() else {
            return Value::Null;
        };

        Value::build_text(lhs + &rhs)
    }

    pub fn exec_and(&self, rhs: &Value) -> Value {
        match (
            Numeric::from(self).try_into_bool(),
            Numeric::from(rhs).try_into_bool(),
        ) {
            (Some(false), _) | (_, Some(false)) => Value::Integer(0),
            (None, _) | (_, None) => Value::Null,
            _ => Value::Integer(1),
        }
    }

    pub fn exec_or(&self, rhs: &Value) -> Value {
        match (
            Numeric::from(self).try_into_bool(),
            Numeric::from(rhs).try_into_bool(),
        ) {
            (Some(true), _) | (_, Some(true)) => Value::Integer(1),
            (None, _) | (_, None) => Value::Null,
            _ => Value::Integer(0),
        }
    }

    // Implements LIKE pattern matching. Caches the constructed regex if a cache is provided
    pub fn exec_like(
        regex_cache: Option<&mut HashMap<String, Regex>>,
        pattern: &str,
        text: &str,
    ) -> bool {
        if let Some(cache) = regex_cache {
            match cache.get(pattern) {
                Some(re) => re.is_match(text),
                None => {
                    let re = construct_like_regex(pattern);
                    let res = re.is_match(text);
                    cache.insert(pattern.to_string(), re);
                    res
                }
            }
        } else {
            let re = construct_like_regex(pattern);
            re.is_match(text)
        }
    }

    pub fn exec_min<'a, T: Iterator<Item = &'a Value>>(regs: T) -> Value {
        regs.min().map(|v| v.to_owned()).unwrap_or(Value::Null)
    }

    pub fn exec_max<'a, T: Iterator<Item = &'a Value>>(regs: T) -> Value {
        regs.max().map(|v| v.to_owned()).unwrap_or(Value::Null)
    }
}

fn exec_concat_strings(registers: &[Register]) -> Value {
    let mut result = String::new();
    for reg in registers {
        match reg.get_value() {
            Value::Null => continue,
            Value::Blob(_) => todo!("TODO concat blob"),
            v => result.push_str(&format!("{v}")),
        }
    }
    Value::build_text(result)
}

fn exec_concat_ws(registers: &[Register]) -> Value {
    if registers.is_empty() {
        return Value::Null;
    }

    let separator = match registers[0].get_value() {
        Value::Null | Value::Blob(_) => return Value::Null,
        v => format!("{v}"),
    };

    let parts = registers[1..]
        .iter()
        .filter_map(|reg| match reg.get_value() {
            Value::Text(_) | Value::Integer(_) | Value::Float(_) => {
                Some(format!("{}", reg.get_value()))
            }
            _ => None,
        });

    let result = parts.collect::<Vec<_>>().join(&separator);
    Value::build_text(result)
}

fn exec_char(values: &[Register]) -> Value {
    let result: String = values
        .iter()
        .filter_map(|x| {
            if let Value::Integer(i) = x.get_value() {
                Some(*i as u8 as char)
            } else {
                None
            }
        })
        .collect();
    Value::build_text(result)
}

fn construct_like_regex(pattern: &str) -> Regex {
    let mut regex_pattern = String::with_capacity(pattern.len() * 2);

    regex_pattern.push('^');

    for c in pattern.chars() {
        match c {
            '\\' => regex_pattern.push_str("\\\\"),
            '%' => regex_pattern.push_str(".*"),
            '_' => regex_pattern.push('.'),
            ch => {
                if regex_syntax::is_meta_character(c) {
                    regex_pattern.push('\\');
                }
                regex_pattern.push(ch);
            }
        }
    }

    regex_pattern.push('$');

    RegexBuilder::new(&regex_pattern)
        .case_insensitive(true)
        .dot_matches_new_line(true)
        .build()
        .unwrap()
}

fn apply_affinity_char(target: &mut Register, affinity: Affinity) -> bool {
    if let Register::Value(value) = target {
        if matches!(value, Value::Blob(_)) {
            return true;
        }

        match affinity {
            Affinity::Blob => return true,

            Affinity::Text => {
                if matches!(value, Value::Text(_) | Value::Null) {
                    return true;
                }
                let text = value.to_string();
                *value = Value::Text(text.into());
                return true;
            }

            Affinity::Integer | Affinity::Numeric => {
                if matches!(value, Value::Integer(_)) {
                    return true;
                }
                if !matches!(value, Value::Text(_) | Value::Float(_)) {
                    return true;
                }

                if let Value::Float(fl) = *value {
                    // For floats, try to convert to integer if it's exact
                    // This is similar to sqlite3VdbeIntegerAffinity
                    return try_float_to_integer_affinity(value, fl);
                }

                if let Value::Text(t) = value {
                    let text = t.as_str().trim();

                    // Handle hex numbers - they shouldn't be converted
                    if text.starts_with("0x") {
                        return false;
                    }

                    // For affinity conversion, only convert strings that are entirely numeric
                    let num = if let Ok(i) = text.parse::<i64>() {
                        Value::Integer(i)
                    } else if let Ok(f) = text.parse::<f64>() {
                        Value::Float(f)
                    } else {
                        return false;
                    };

                    match num {
                        Value::Integer(i) => {
                            *value = Value::Integer(i);
                            return true;
                        }
                        Value::Float(fl) => {
                            // For Numeric affinity, try to convert float to int if exact
                            if affinity == Affinity::Numeric {
                                return try_float_to_integer_affinity(value, fl);
                            } else {
                                *value = Value::Float(fl);
                                return true;
                            }
                        }
                        other => {
                            *value = other;
                            return true;
                        }
                    }
                }

                return false;
            }

            Affinity::Real => {
                if let Value::Integer(i) = *value {
                    *value = Value::Float(i as f64);
                    return true;
                }
                if let Value::Text(t) = value {
                    let s = t.as_str();
                    if s.starts_with("0x") {
                        return false;
                    }
                    if let Ok(num) = checked_cast_text_to_numeric(s) {
                        *value = num;
                        return true;
                    } else {
                        return false;
                    }
                }
                return true;
            }
        }
    }

    true
}

fn try_float_to_integer_affinity(value: &mut Value, fl: f64) -> bool {
    // Check if the float can be exactly represented as an integer
    if let Ok(int_val) = cast_real_to_integer(fl) {
        // Additional check: ensure round-trip conversion is exact
        // and value is within safe bounds (similar to SQLite's checks)
        if (int_val as f64) == fl && int_val > i64::MIN + 1 && int_val < i64::MAX - 1 {
            *value = Value::Integer(int_val);
            return true;
        }
    }

    // If we can't convert to exact integer, keep as float for Numeric affinity
    // but return false to indicate the conversion wasn't "complete"
    *value = Value::Float(fl);
    false
}

fn execute_sqlite_version(version_integer: i64) -> String {
    let major = version_integer / 1_000_000;
    let minor = (version_integer % 1_000_000) / 1_000;
    let release = version_integer % 1_000;

    format!("{major}.{minor}.{release}")
}

pub fn extract_int_value(value: &Value) -> i64 {
    match value {
        Value::Integer(i) => *i,
        Value::Float(f) => {
            // Use sqlite3RealToI64 equivalent
            if *f < -9223372036854774784.0 {
                i64::MIN
            } else if *f > 9223372036854774784.0 {
                i64::MAX
            } else {
                *f as i64
            }
        }
        Value::Text(t) => {
            // Try to parse as integer, return 0 if failed
            t.as_str().parse::<i64>().unwrap_or(0)
        }
        Value::Blob(b) => {
            // Try to parse blob as string then as integer
            if let Ok(s) = std::str::from_utf8(b) {
                s.parse::<i64>().unwrap_or(0)
            } else {
                0
            }
        }
        Value::Null => 0,
    }
}

#[derive(Debug, PartialEq)]
enum NumericParseResult {
    NotNumeric,      // not a valid number
    PureInteger,     // pure integer (entire string)
    HasDecimalOrExp, // has decimal point or exponent (entire string)
    ValidPrefixOnly, // valid prefix but not entire string
}

#[derive(Debug)]
enum ParsedNumber {
    None,
    Integer(i64),
    Float(f64),
}

impl ParsedNumber {
    fn as_integer(&self) -> Option<i64> {
        match self {
            ParsedNumber::Integer(i) => Some(*i),
            _ => None,
        }
    }

    fn as_float(&self) -> Option<f64> {
        match self {
            ParsedNumber::Float(f) => Some(*f),
            _ => None,
        }
    }
}

fn try_for_float(text: &str) -> (NumericParseResult, ParsedNumber) {
    let bytes = text.as_bytes();
    if bytes.is_empty() {
        return (NumericParseResult::NotNumeric, ParsedNumber::None);
    }

    let mut pos = 0;
    let len = bytes.len();

    while pos < len && is_space(bytes[pos]) {
        pos += 1;
    }

    if pos >= len {
        return (NumericParseResult::NotNumeric, ParsedNumber::None);
    }

    let start_pos = pos;

    let mut sign = 1i64;

    if bytes[pos] == b'-' {
        sign = -1;
        pos += 1;
    } else if bytes[pos] == b'+' {
        pos += 1;
    }

    if pos >= len {
        return (NumericParseResult::NotNumeric, ParsedNumber::None);
    }

    let mut significand = 0u64;
    let mut digit_count = 0;
    let mut decimal_adjust = 0i32;
    let mut has_digits = false;

    // Parse digits before decimal point
    while pos < len && bytes[pos].is_ascii_digit() {
        has_digits = true;
        let digit = (bytes[pos] - b'0') as u64;

        if significand <= (u64::MAX - 9) / 10 {
            significand = significand * 10 + digit;
            digit_count += 1;
        } else {
            // Skip overflow digits but adjust exponent
            decimal_adjust += 1;
        }
        pos += 1;
    }

    let mut has_decimal = false;
    let mut has_exponent = false;

    // Check for decimal point
    if pos < len && bytes[pos] == b'.' {
        has_decimal = true;
        pos += 1;

        // Parse fractional digits
        while pos < len && bytes[pos].is_ascii_digit() {
            has_digits = true;
            let digit = (bytes[pos] - b'0') as u64;

            if significand <= (u64::MAX - 9) / 10 {
                significand = significand * 10 + digit;
                digit_count += 1;
                decimal_adjust -= 1;
            }
            pos += 1;
        }
    }

    if !has_digits {
        return (NumericParseResult::NotNumeric, ParsedNumber::None);
    }

    // Check for exponent
    let mut exponent = 0i32;
    if pos < len && (bytes[pos] == b'e' || bytes[pos] == b'E') {
        has_exponent = true;
        pos += 1;

        if pos >= len {
            // Incomplete exponent, but we have valid digits before
            return create_result_from_significand(
                significand,
                sign,
                decimal_adjust,
                has_decimal,
                has_exponent,
                NumericParseResult::ValidPrefixOnly,
            );
        }

        let mut exp_sign = 1i32;
        if bytes[pos] == b'-' {
            exp_sign = -1;
            pos += 1;
        } else if bytes[pos] == b'+' {
            pos += 1;
        }

        if pos >= len || !bytes[pos].is_ascii_digit() {
            // Incomplete exponent
            return create_result_from_significand(
                significand,
                sign,
                decimal_adjust,
                has_decimal,
                false,
                NumericParseResult::ValidPrefixOnly,
            );
        }

        // Parse exponent digits
        while pos < len && bytes[pos].is_ascii_digit() {
            let digit = (bytes[pos] - b'0') as i32;
            if exponent < 10000 {
                exponent = exponent * 10 + digit;
            } else {
                exponent = 10000; // Cap at large value
            }
            pos += 1;
        }
        exponent *= exp_sign;
    }

    // Skip trailing whitespace
    while pos < len && is_space(bytes[pos]) {
        pos += 1;
    }

    // Determine if we consumed the entire string
    let consumed_all = pos >= len;
    let final_exponent = decimal_adjust + exponent;

    let parse_result = if !consumed_all {
        NumericParseResult::ValidPrefixOnly
    } else if has_decimal || has_exponent {
        NumericParseResult::HasDecimalOrExp
    } else {
        NumericParseResult::PureInteger
    };

    create_result_from_significand(
        significand,
        sign,
        final_exponent,
        has_decimal,
        has_exponent,
        parse_result,
    )
}

fn create_result_from_significand(
    significand: u64,
    sign: i64,
    exponent: i32,
    has_decimal: bool,
    has_exponent: bool,
    parse_result: NumericParseResult,
) -> (NumericParseResult, ParsedNumber) {
    if significand == 0 {
        match parse_result {
            NumericParseResult::PureInteger => {
                return (parse_result, ParsedNumber::Integer(0));
            }
            _ => {
                return (parse_result, ParsedNumber::Float(0.0));
            }
        }
    }

    // For pure integers without exponent, try to return as integer
    if !has_decimal && !has_exponent && exponent == 0 && significand <= i64::MAX as u64 {
        let signed_val = (significand as i64).wrapping_mul(sign);
        return (parse_result, ParsedNumber::Integer(signed_val));
    }

    // Convert to float
    let mut result = significand as f64;

    let mut exp = exponent;
    match exp.cmp(&0) {
        std::cmp::Ordering::Greater => {
            while exp >= 100 {
                result *= 1e100;
                exp -= 100;
            }
            while exp >= 10 {
                result *= 1e10;
                exp -= 10;
            }
            while exp >= 1 {
                result *= 10.0;
                exp -= 1;
            }
        }
        std::cmp::Ordering::Less => {
            while exp <= -100 {
                result *= 1e-100;
                exp += 100;
            }
            while exp <= -10 {
                result *= 1e-10;
                exp += 10;
            }
            while exp <= -1 {
                result *= 0.1;
                exp += 1;
            }
        }
        std::cmp::Ordering::Equal => {}
    }

    if sign < 0 {
        result = -result;
    }

    (parse_result, ParsedNumber::Float(result))
}

pub fn is_space(byte: u8) -> bool {
    matches!(byte, b' ' | b'\t' | b'\n' | b'\r' | b'\x0c')
}

fn real_to_i64(r: f64) -> i64 {
    if r < -9223372036854774784.0 {
        i64::MIN
    } else if r > 9223372036854774784.0 {
        i64::MAX
    } else {
        r as i64
    }
}

fn apply_integer_affinity(register: &mut Register) -> bool {
    let Register::Value(Value::Float(f)) = register else {
        return false;
    };

    let ix = real_to_i64(*f);

    // Only convert if round-trip is exact and not at extreme values
    if *f == (ix as f64) && ix > i64::MIN && ix < i64::MAX {
        *register = Register::Value(Value::Integer(ix));
        true
    } else {
        false
    }
}

/// Try to convert a value into a numeric representation if we can
/// do so without loss of information. In other words, if the string
/// looks like a number, convert it into a number. If it does not
/// look like a number, leave it alone.
pub fn apply_numeric_affinity(register: &mut Register, try_for_int: bool) -> bool {
    let Register::Value(Value::Text(text)) = register else {
        return false; // Only apply to text values
    };

    let text_str = text.as_str();
    let (parse_result, parsed_value) = try_for_float(text_str);

    // Only convert if we have a complete valid number (not just a prefix)
    match parse_result {
        NumericParseResult::NotNumeric | NumericParseResult::ValidPrefixOnly => {
            false // Leave as text
        }
        NumericParseResult::PureInteger => {
            if let Some(int_val) = parsed_value.as_integer() {
                *register = Register::Value(Value::Integer(int_val));
                true
            } else if let Some(float_val) = parsed_value.as_float() {
                *register = Register::Value(Value::Float(float_val));
                if try_for_int {
                    apply_integer_affinity(register);
                }
                true
            } else {
                false
            }
        }
        NumericParseResult::HasDecimalOrExp => {
            if let Some(float_val) = parsed_value.as_float() {
                *register = Register::Value(Value::Float(float_val));
                // If try_for_int is true, try to convert float to int if exact
                if try_for_int {
                    apply_integer_affinity(register);
                }
                true
            } else {
                false
            }
        }
    }
}

fn is_numeric_value(reg: &Register) -> bool {
    matches!(reg.get_value(), Value::Integer(_) | Value::Float(_))
}

fn stringify_register(reg: &mut Register) -> bool {
    match reg.get_value() {
        Value::Integer(i) => {
            *reg = Register::Value(Value::build_text(i.to_string()));
            true
        }
        Value::Float(f) => {
            *reg = Register::Value(Value::build_text(f.to_string()));
            true
        }
        Value::Text(_) | Value::Null | Value::Blob(_) => false,
    }
}

pub fn op_max_pgcnt(
    program: &Program,
    state: &mut ProgramState,
    insn: &Insn,
    pager: &Arc<Pager>,
    mv_store: Option<&Arc<MvStore>>,
) -> Result<InsnFunctionStepResult> {
    load_insn!(MaxPgcnt { db, dest, new_max }, insn);

    if *db > 0 {
        return Err(LimboError::InternalError(
            "temp/attached databases not implemented yet".to_string(),
        ));
    }

    let result_value = if *new_max == 0 {
        // If new_max is 0, just return current maximum without changing it
        pager.get_max_page_count()
    } else {
        // Set new maximum page count (will be clamped to current database size)
        return_if_io!(pager.set_max_page_count(*new_max as u32))
    };

    state.registers[*dest] = Register::Value(Value::Integer(result_value.into()));
    state.pc += 1;
    Ok(InsnFunctionStepResult::Step)
}

pub fn op_journal_mode(
    program: &Program,
    state: &mut ProgramState,
    insn: &Insn,
    pager: &Arc<Pager>,
    mv_store: Option<&Arc<MvStore>>,
) -> Result<InsnFunctionStepResult> {
    load_insn!(JournalMode { db, dest, new_mode }, insn);
    if *db > 0 {
        return Err(LimboError::InternalError(
            "temp/attached databases not implemented yet".to_string(),
        ));
    }

    // Currently, Turso only supports WAL mode
    // If a new mode is specified, we validate it but always return "wal"
    if let Some(mode) = new_mode {
        let mode_bytes = mode.as_bytes();
        // Valid journal modes in SQLite are: delete, truncate, persist, memory, wal, off
        // We accept any valid mode but always use WAL
        match_ignore_ascii_case!(match mode_bytes {
            b"delete" | b"truncate" | b"persist" | b"memory" | b"wal" | b"off" => {
                // Mode is valid, but we stay in WAL mode
            }
            _ => {
                // Invalid journal mode
                return Err(LimboError::ParseError(format!(
                    "Unknown journal mode: {mode}"
                )));
            }
        })
    }

    // Always return "wal" as the current journal mode
    state.registers[*dest] = Register::Value(Value::build_text("wal"));
    state.pc += 1;
    Ok(InsnFunctionStepResult::Step)
}

fn with_header<T, F>(
    pager: &Arc<Pager>,
    mv_store: Option<&Arc<MvStore>>,
    program: &Program,
    f: F,
) -> Result<IOResult<T>>
where
    F: Fn(&DatabaseHeader) -> T,
{
    if let Some(mv_store) = mv_store {
        let tx_id = program.connection.mv_tx.get().map(|(tx_id, _)| tx_id);
        mv_store.with_header(f, tx_id.as_ref()).map(IOResult::Done)
    } else {
        pager.with_header(&f)
    }
}

fn with_header_mut<T, F>(
    pager: &Arc<Pager>,
    mv_store: Option<&Arc<MvStore>>,
    program: &Program,
    f: F,
) -> Result<IOResult<T>>
where
    F: Fn(&mut DatabaseHeader) -> T,
{
    if let Some(mv_store) = mv_store {
        let tx_id = program.connection.mv_tx.get().map(|(tx_id, _)| tx_id);
        mv_store
            .with_header_mut(f, tx_id.as_ref())
            .map(IOResult::Done)
    } else {
        pager.with_header_mut(&f)
    }
}

#[cfg(test)]
mod tests {
    use super::*;
    use crate::types::Value;

    #[test]
    fn test_apply_numeric_affinity_partial_numbers() {
        let mut reg = Register::Value(Value::Text("123abc".into()));
        assert!(!apply_numeric_affinity(&mut reg, false));
        assert!(matches!(reg, Register::Value(Value::Text(_))));

        let mut reg = Register::Value(Value::Text("-53093015420544-15062897".into()));
        assert!(!apply_numeric_affinity(&mut reg, false));
        assert!(matches!(reg, Register::Value(Value::Text(_))));

        let mut reg = Register::Value(Value::Text("123.45xyz".into()));
        assert!(!apply_numeric_affinity(&mut reg, false));
        assert!(matches!(reg, Register::Value(Value::Text(_))));
    }

    #[test]
    fn test_apply_numeric_affinity_complete_numbers() {
        let mut reg = Register::Value(Value::Text("123".into()));
        assert!(apply_numeric_affinity(&mut reg, false));
        assert_eq!(*reg.get_value(), Value::Integer(123));

        let mut reg = Register::Value(Value::Text("123.45".into()));
        assert!(apply_numeric_affinity(&mut reg, false));
        assert_eq!(*reg.get_value(), Value::Float(123.45));

        let mut reg = Register::Value(Value::Text("  -456  ".into()));
        assert!(apply_numeric_affinity(&mut reg, false));
        assert_eq!(*reg.get_value(), Value::Integer(-456));

        let mut reg = Register::Value(Value::Text("0".into()));
        assert!(apply_numeric_affinity(&mut reg, false));
        assert_eq!(*reg.get_value(), Value::Integer(0));
    }

    #[test]
    fn test_exec_add() {
        let inputs = vec![
            (Value::Integer(3), Value::Integer(1)),
            (Value::Float(3.0), Value::Float(1.0)),
            (Value::Float(3.0), Value::Integer(1)),
            (Value::Integer(3), Value::Float(1.0)),
            (Value::Null, Value::Null),
            (Value::Null, Value::Integer(1)),
            (Value::Null, Value::Float(1.0)),
            (Value::Null, Value::Text("2".into())),
            (Value::Integer(1), Value::Null),
            (Value::Float(1.0), Value::Null),
            (Value::Text("1".into()), Value::Null),
            (Value::Text("1".into()), Value::Text("3".into())),
            (Value::Text("1.0".into()), Value::Text("3.0".into())),
            (Value::Text("1.0".into()), Value::Float(3.0)),
            (Value::Text("1.0".into()), Value::Integer(3)),
            (Value::Float(1.0), Value::Text("3.0".into())),
            (Value::Integer(1), Value::Text("3".into())),
        ];

        let outputs = [
            Value::Integer(4),
            Value::Float(4.0),
            Value::Float(4.0),
            Value::Float(4.0),
            Value::Null,
            Value::Null,
            Value::Null,
            Value::Null,
            Value::Null,
            Value::Null,
            Value::Null,
            Value::Integer(4),
            Value::Float(4.0),
            Value::Float(4.0),
            Value::Float(4.0),
            Value::Float(4.0),
            Value::Float(4.0),
        ];

        assert_eq!(
            inputs.len(),
            outputs.len(),
            "Inputs and Outputs should have same size"
        );
        for (i, (lhs, rhs)) in inputs.iter().enumerate() {
            assert_eq!(
                lhs.exec_add(rhs),
                outputs[i],
                "Wrong ADD for lhs: {lhs}, rhs: {rhs}"
            );
        }
    }

    #[test]
    fn test_exec_subtract() {
        let inputs = vec![
            (Value::Integer(3), Value::Integer(1)),
            (Value::Float(3.0), Value::Float(1.0)),
            (Value::Float(3.0), Value::Integer(1)),
            (Value::Integer(3), Value::Float(1.0)),
            (Value::Null, Value::Null),
            (Value::Null, Value::Integer(1)),
            (Value::Null, Value::Float(1.0)),
            (Value::Null, Value::Text("1".into())),
            (Value::Integer(1), Value::Null),
            (Value::Float(1.0), Value::Null),
            (Value::Text("4".into()), Value::Null),
            (Value::Text("1".into()), Value::Text("3".into())),
            (Value::Text("1.0".into()), Value::Text("3.0".into())),
            (Value::Text("1.0".into()), Value::Float(3.0)),
            (Value::Text("1.0".into()), Value::Integer(3)),
            (Value::Float(1.0), Value::Text("3.0".into())),
            (Value::Integer(1), Value::Text("3".into())),
        ];

        let outputs = [
            Value::Integer(2),
            Value::Float(2.0),
            Value::Float(2.0),
            Value::Float(2.0),
            Value::Null,
            Value::Null,
            Value::Null,
            Value::Null,
            Value::Null,
            Value::Null,
            Value::Null,
            Value::Integer(-2),
            Value::Float(-2.0),
            Value::Float(-2.0),
            Value::Float(-2.0),
            Value::Float(-2.0),
            Value::Float(-2.0),
        ];

        assert_eq!(
            inputs.len(),
            outputs.len(),
            "Inputs and Outputs should have same size"
        );
        for (i, (lhs, rhs)) in inputs.iter().enumerate() {
            assert_eq!(
                lhs.exec_subtract(rhs),
                outputs[i],
                "Wrong subtract for lhs: {lhs}, rhs: {rhs}"
            );
        }
    }

    #[test]
    fn test_exec_multiply() {
        let inputs = vec![
            (Value::Integer(3), Value::Integer(2)),
            (Value::Float(3.0), Value::Float(2.0)),
            (Value::Float(3.0), Value::Integer(2)),
            (Value::Integer(3), Value::Float(2.0)),
            (Value::Null, Value::Null),
            (Value::Null, Value::Integer(1)),
            (Value::Null, Value::Float(1.0)),
            (Value::Null, Value::Text("1".into())),
            (Value::Integer(1), Value::Null),
            (Value::Float(1.0), Value::Null),
            (Value::Text("4".into()), Value::Null),
            (Value::Text("2".into()), Value::Text("3".into())),
            (Value::Text("2.0".into()), Value::Text("3.0".into())),
            (Value::Text("2.0".into()), Value::Float(3.0)),
            (Value::Text("2.0".into()), Value::Integer(3)),
            (Value::Float(2.0), Value::Text("3.0".into())),
            (Value::Integer(2), Value::Text("3.0".into())),
        ];

        let outputs = [
            Value::Integer(6),
            Value::Float(6.0),
            Value::Float(6.0),
            Value::Float(6.0),
            Value::Null,
            Value::Null,
            Value::Null,
            Value::Null,
            Value::Null,
            Value::Null,
            Value::Null,
            Value::Integer(6),
            Value::Float(6.0),
            Value::Float(6.0),
            Value::Float(6.0),
            Value::Float(6.0),
            Value::Float(6.0),
        ];

        assert_eq!(
            inputs.len(),
            outputs.len(),
            "Inputs and Outputs should have same size"
        );
        for (i, (lhs, rhs)) in inputs.iter().enumerate() {
            assert_eq!(
                lhs.exec_multiply(rhs),
                outputs[i],
                "Wrong multiply for lhs: {lhs}, rhs: {rhs}"
            );
        }
    }

    #[test]
    fn test_exec_divide() {
        let inputs = vec![
            (Value::Integer(1), Value::Integer(0)),
            (Value::Float(1.0), Value::Float(0.0)),
            (Value::Integer(i64::MIN), Value::Integer(-1)),
            (Value::Float(6.0), Value::Float(2.0)),
            (Value::Float(6.0), Value::Integer(2)),
            (Value::Integer(6), Value::Integer(2)),
            (Value::Null, Value::Integer(2)),
            (Value::Integer(2), Value::Null),
            (Value::Null, Value::Null),
            (Value::Text("6".into()), Value::Text("2".into())),
            (Value::Text("6".into()), Value::Integer(2)),
        ];

        let outputs = [
            Value::Null,
            Value::Null,
            Value::Float(9.223372036854776e18),
            Value::Float(3.0),
            Value::Float(3.0),
            Value::Float(3.0),
            Value::Null,
            Value::Null,
            Value::Null,
            Value::Float(3.0),
            Value::Float(3.0),
        ];

        assert_eq!(
            inputs.len(),
            outputs.len(),
            "Inputs and Outputs should have same size"
        );
        for (i, (lhs, rhs)) in inputs.iter().enumerate() {
            assert_eq!(
                lhs.exec_divide(rhs),
                outputs[i],
                "Wrong divide for lhs: {lhs}, rhs: {rhs}"
            );
        }
    }

    #[test]
    fn test_exec_remainder() {
        let inputs = vec![
            (Value::Null, Value::Null),
            (Value::Null, Value::Float(1.0)),
            (Value::Null, Value::Integer(1)),
            (Value::Null, Value::Text("1".into())),
            (Value::Float(1.0), Value::Null),
            (Value::Integer(1), Value::Null),
            (Value::Integer(12), Value::Integer(0)),
            (Value::Float(12.0), Value::Float(0.0)),
            (Value::Float(12.0), Value::Integer(0)),
            (Value::Integer(12), Value::Float(0.0)),
            (Value::Integer(i64::MIN), Value::Integer(-1)),
            (Value::Integer(12), Value::Integer(3)),
            (Value::Float(12.0), Value::Float(3.0)),
            (Value::Float(12.0), Value::Integer(3)),
            (Value::Integer(12), Value::Float(3.0)),
            (Value::Integer(12), Value::Integer(-3)),
            (Value::Float(12.0), Value::Float(-3.0)),
            (Value::Float(12.0), Value::Integer(-3)),
            (Value::Integer(12), Value::Float(-3.0)),
            (Value::Text("12.0".into()), Value::Text("3.0".into())),
            (Value::Text("12.0".into()), Value::Float(3.0)),
            (Value::Float(12.0), Value::Text("3.0".into())),
        ];
        let outputs = vec![
            Value::Null,
            Value::Null,
            Value::Null,
            Value::Null,
            Value::Null,
            Value::Null,
            Value::Null,
            Value::Null,
            Value::Null,
            Value::Null,
            Value::Float(0.0),
            Value::Integer(0),
            Value::Float(0.0),
            Value::Float(0.0),
            Value::Float(0.0),
            Value::Integer(0),
            Value::Float(0.0),
            Value::Float(0.0),
            Value::Float(0.0),
            Value::Float(0.0),
            Value::Float(0.0),
            Value::Float(0.0),
        ];

        assert_eq!(
            inputs.len(),
            outputs.len(),
            "Inputs and Outputs should have same size"
        );

        for (i, (lhs, rhs)) in inputs.iter().enumerate() {
            assert_eq!(
                lhs.exec_remainder(rhs),
                outputs[i],
                "Wrong remainder for lhs: {lhs}, rhs: {rhs}"
            );
        }
    }

    #[test]
    fn test_exec_and() {
        let inputs = vec![
            (Value::Integer(0), Value::Null),
            (Value::Null, Value::Integer(1)),
            (Value::Null, Value::Null),
            (Value::Float(0.0), Value::Null),
            (Value::Integer(1), Value::Float(2.2)),
            (Value::Integer(0), Value::Text("string".into())),
            (Value::Integer(0), Value::Text("1".into())),
            (Value::Integer(1), Value::Text("1".into())),
        ];
        let outputs = [
            Value::Integer(0),
            Value::Null,
            Value::Null,
            Value::Integer(0),
            Value::Integer(1),
            Value::Integer(0),
            Value::Integer(0),
            Value::Integer(1),
        ];

        assert_eq!(
            inputs.len(),
            outputs.len(),
            "Inputs and Outputs should have same size"
        );
        for (i, (lhs, rhs)) in inputs.iter().enumerate() {
            assert_eq!(
                lhs.exec_and(rhs),
                outputs[i],
                "Wrong AND for lhs: {lhs}, rhs: {rhs}"
            );
        }
    }

    #[test]
    fn test_exec_or() {
        let inputs = vec![
            (Value::Integer(0), Value::Null),
            (Value::Null, Value::Integer(1)),
            (Value::Null, Value::Null),
            (Value::Float(0.0), Value::Null),
            (Value::Integer(1), Value::Float(2.2)),
            (Value::Float(0.0), Value::Integer(0)),
            (Value::Integer(0), Value::Text("string".into())),
            (Value::Integer(0), Value::Text("1".into())),
            (Value::Integer(0), Value::Text("".into())),
        ];
        let outputs = [
            Value::Null,
            Value::Integer(1),
            Value::Null,
            Value::Null,
            Value::Integer(1),
            Value::Integer(0),
            Value::Integer(0),
            Value::Integer(1),
            Value::Integer(0),
        ];

        assert_eq!(
            inputs.len(),
            outputs.len(),
            "Inputs and Outputs should have same size"
        );
        for (i, (lhs, rhs)) in inputs.iter().enumerate() {
            assert_eq!(
                lhs.exec_or(rhs),
                outputs[i],
                "Wrong OR for lhs: {lhs}, rhs: {rhs}"
            );
        }
    }

    use crate::vdbe::{Bitfield, Register};

    use super::{exec_char, execute_sqlite_version};
    use std::collections::HashMap;

    #[test]
    fn test_length() {
        let input_str = Value::build_text("bob");
        let expected_len = Value::Integer(3);
        assert_eq!(input_str.exec_length(), expected_len);

        let input_integer = Value::Integer(123);
        let expected_len = Value::Integer(3);
        assert_eq!(input_integer.exec_length(), expected_len);

        let input_float = Value::Float(123.456);
        let expected_len = Value::Integer(7);
        assert_eq!(input_float.exec_length(), expected_len);

        let expected_blob = Value::Blob("example".as_bytes().to_vec());
        let expected_len = Value::Integer(7);
        assert_eq!(expected_blob.exec_length(), expected_len);
    }

    #[test]
    fn test_quote() {
        let input = Value::build_text("abc\0edf");
        let expected = Value::build_text("'abc'");
        assert_eq!(input.exec_quote(), expected);

        let input = Value::Integer(123);
        let expected = Value::Integer(123);
        assert_eq!(input.exec_quote(), expected);

        let input = Value::build_text("hello''world");
        let expected = Value::build_text("'hello''''world'");
        assert_eq!(input.exec_quote(), expected);
    }

    #[test]
    fn test_typeof() {
        let input = Value::Null;
        let expected: Value = Value::build_text("null");
        assert_eq!(input.exec_typeof(), expected);

        let input = Value::Integer(123);
        let expected: Value = Value::build_text("integer");
        assert_eq!(input.exec_typeof(), expected);

        let input = Value::Float(123.456);
        let expected: Value = Value::build_text("real");
        assert_eq!(input.exec_typeof(), expected);

        let input = Value::build_text("hello");
        let expected: Value = Value::build_text("text");
        assert_eq!(input.exec_typeof(), expected);

        let input = Value::Blob("limbo".as_bytes().to_vec());
        let expected: Value = Value::build_text("blob");
        assert_eq!(input.exec_typeof(), expected);
    }

    #[test]
    fn test_unicode() {
        assert_eq!(Value::build_text("a").exec_unicode(), Value::Integer(97));
        assert_eq!(
            Value::build_text("😊").exec_unicode(),
            Value::Integer(128522)
        );
        assert_eq!(Value::build_text("").exec_unicode(), Value::Null);
        assert_eq!(Value::Integer(23).exec_unicode(), Value::Integer(50));
        assert_eq!(Value::Integer(0).exec_unicode(), Value::Integer(48));
        assert_eq!(Value::Float(0.0).exec_unicode(), Value::Integer(48));
        assert_eq!(Value::Float(23.45).exec_unicode(), Value::Integer(50));
        assert_eq!(Value::Null.exec_unicode(), Value::Null);
        assert_eq!(
            Value::Blob("example".as_bytes().to_vec()).exec_unicode(),
            Value::Integer(101)
        );
    }

    #[test]
    fn test_min_max() {
        let input_int_vec = [
            Register::Value(Value::Integer(-1)),
            Register::Value(Value::Integer(10)),
        ];
        assert_eq!(
            Value::exec_min(input_int_vec.iter().map(|v| v.get_value())),
            Value::Integer(-1)
        );
        assert_eq!(
            Value::exec_max(input_int_vec.iter().map(|v| v.get_value())),
            Value::Integer(10)
        );

        let str1 = Register::Value(Value::build_text("A"));
        let str2 = Register::Value(Value::build_text("z"));
        let input_str_vec = [str2, str1.clone()];
        assert_eq!(
            Value::exec_min(input_str_vec.iter().map(|v| v.get_value())),
            Value::build_text("A")
        );
        assert_eq!(
            Value::exec_max(input_str_vec.iter().map(|v| v.get_value())),
            Value::build_text("z")
        );

        let input_null_vec = [Register::Value(Value::Null), Register::Value(Value::Null)];
        assert_eq!(
            Value::exec_min(input_null_vec.iter().map(|v| v.get_value())),
            Value::Null
        );
        assert_eq!(
            Value::exec_max(input_null_vec.iter().map(|v| v.get_value())),
            Value::Null
        );

        let input_mixed_vec = [Register::Value(Value::Integer(10)), str1];
        assert_eq!(
            Value::exec_min(input_mixed_vec.iter().map(|v| v.get_value())),
            Value::Integer(10)
        );
        assert_eq!(
            Value::exec_max(input_mixed_vec.iter().map(|v| v.get_value())),
            Value::build_text("A")
        );
    }

    #[test]
    fn test_trim() {
        let input_str = Value::build_text("     Bob and Alice     ");
        let expected_str = Value::build_text("Bob and Alice");
        assert_eq!(input_str.exec_trim(None), expected_str);

        let input_str = Value::build_text("     Bob and Alice     ");
        let pattern_str = Value::build_text("Bob and");
        let expected_str = Value::build_text("Alice");
        assert_eq!(input_str.exec_trim(Some(&pattern_str)), expected_str);
    }

    #[test]
    fn test_ltrim() {
        let input_str = Value::build_text("     Bob and Alice     ");
        let expected_str = Value::build_text("Bob and Alice     ");
        assert_eq!(input_str.exec_ltrim(None), expected_str);

        let input_str = Value::build_text("     Bob and Alice     ");
        let pattern_str = Value::build_text("Bob and");
        let expected_str = Value::build_text("Alice     ");
        assert_eq!(input_str.exec_ltrim(Some(&pattern_str)), expected_str);
    }

    #[test]
    fn test_rtrim() {
        let input_str = Value::build_text("     Bob and Alice     ");
        let expected_str = Value::build_text("     Bob and Alice");
        assert_eq!(input_str.exec_rtrim(None), expected_str);

        let input_str = Value::build_text("     Bob and Alice     ");
        let pattern_str = Value::build_text("Bob and");
        let expected_str = Value::build_text("     Bob and Alice");
        assert_eq!(input_str.exec_rtrim(Some(&pattern_str)), expected_str);

        let input_str = Value::build_text("     Bob and Alice     ");
        let pattern_str = Value::build_text("and Alice");
        let expected_str = Value::build_text("     Bob");
        assert_eq!(input_str.exec_rtrim(Some(&pattern_str)), expected_str);
    }

    #[test]
    fn test_soundex() {
        let input_str = Value::build_text("Pfister");
        let expected_str = Value::build_text("P236");
        assert_eq!(input_str.exec_soundex(), expected_str);

        let input_str = Value::build_text("husobee");
        let expected_str = Value::build_text("H210");
        assert_eq!(input_str.exec_soundex(), expected_str);

        let input_str = Value::build_text("Tymczak");
        let expected_str = Value::build_text("T522");
        assert_eq!(input_str.exec_soundex(), expected_str);

        let input_str = Value::build_text("Ashcraft");
        let expected_str = Value::build_text("A261");
        assert_eq!(input_str.exec_soundex(), expected_str);

        let input_str = Value::build_text("Robert");
        let expected_str = Value::build_text("R163");
        assert_eq!(input_str.exec_soundex(), expected_str);

        let input_str = Value::build_text("Rupert");
        let expected_str = Value::build_text("R163");
        assert_eq!(input_str.exec_soundex(), expected_str);

        let input_str = Value::build_text("Rubin");
        let expected_str = Value::build_text("R150");
        assert_eq!(input_str.exec_soundex(), expected_str);

        let input_str = Value::build_text("Kant");
        let expected_str = Value::build_text("K530");
        assert_eq!(input_str.exec_soundex(), expected_str);

        let input_str = Value::build_text("Knuth");
        let expected_str = Value::build_text("K530");
        assert_eq!(input_str.exec_soundex(), expected_str);

        let input_str = Value::build_text("x");
        let expected_str = Value::build_text("X000");
        assert_eq!(input_str.exec_soundex(), expected_str);

        let input_str = Value::build_text("闪电五连鞭");
        let expected_str = Value::build_text("?000");
        assert_eq!(input_str.exec_soundex(), expected_str);
    }

    #[test]
    fn test_upper_case() {
        let input_str = Value::build_text("Limbo");
        let expected_str = Value::build_text("LIMBO");
        assert_eq!(input_str.exec_upper().unwrap(), expected_str);

        let input_int = Value::Integer(10);
        assert_eq!(input_int.exec_upper().unwrap(), input_int);
        assert_eq!(Value::Null.exec_upper().unwrap(), Value::Null)
    }

    #[test]
    fn test_lower_case() {
        let input_str = Value::build_text("Limbo");
        let expected_str = Value::build_text("limbo");
        assert_eq!(input_str.exec_lower().unwrap(), expected_str);

        let input_int = Value::Integer(10);
        assert_eq!(input_int.exec_lower().unwrap(), input_int);
        assert_eq!(Value::Null.exec_lower().unwrap(), Value::Null)
    }

    #[test]
    fn test_hex() {
        let input_str = Value::build_text("limbo");
        let expected_val = Value::build_text("6C696D626F");
        assert_eq!(input_str.exec_hex(), expected_val);

        let input_int = Value::Integer(100);
        let expected_val = Value::build_text("313030");
        assert_eq!(input_int.exec_hex(), expected_val);

        let input_float = Value::Float(12.34);
        let expected_val = Value::build_text("31322E3334");
        assert_eq!(input_float.exec_hex(), expected_val);

        let input_blob = Value::Blob(vec![0xff]);
        let expected_val = Value::build_text("FF");
        assert_eq!(input_blob.exec_hex(), expected_val);
    }

    #[test]
    fn test_unhex() {
        let input = Value::build_text("6f");
        let expected = Value::Blob(vec![0x6f]);
        assert_eq!(input.exec_unhex(None), expected);

        let input = Value::build_text("6f");
        let expected = Value::Blob(vec![0x6f]);
        assert_eq!(input.exec_unhex(None), expected);

        let input = Value::build_text("611");
        let expected = Value::Null;
        assert_eq!(input.exec_unhex(None), expected);

        let input = Value::build_text("");
        let expected = Value::Blob(vec![]);
        assert_eq!(input.exec_unhex(None), expected);

        let input = Value::build_text("61x");
        let expected = Value::Null;
        assert_eq!(input.exec_unhex(None), expected);

        let input = Value::Null;
        let expected = Value::Null;
        assert_eq!(input.exec_unhex(None), expected);
    }

    #[test]
    fn test_abs() {
        let int_positive_reg = Value::Integer(10);
        let int_negative_reg = Value::Integer(-10);
        assert_eq!(int_positive_reg.exec_abs().unwrap(), int_positive_reg);
        assert_eq!(int_negative_reg.exec_abs().unwrap(), int_positive_reg);

        let float_positive_reg = Value::Integer(10);
        let float_negative_reg = Value::Integer(-10);
        assert_eq!(float_positive_reg.exec_abs().unwrap(), float_positive_reg);
        assert_eq!(float_negative_reg.exec_abs().unwrap(), float_positive_reg);

        assert_eq!(
            Value::build_text("a").exec_abs().unwrap(),
            Value::Float(0.0)
        );
        assert_eq!(Value::Null.exec_abs().unwrap(), Value::Null);

        // ABS(i64::MIN) should return RuntimeError
        assert!(Value::Integer(i64::MIN).exec_abs().is_err());
    }

    #[test]
    fn test_char() {
        assert_eq!(
            exec_char(&[
                Register::Value(Value::Integer(108)),
                Register::Value(Value::Integer(105))
            ]),
            Value::build_text("li")
        );
        assert_eq!(exec_char(&[]), Value::build_text(""));
        assert_eq!(
            exec_char(&[Register::Value(Value::Null)]),
            Value::build_text("")
        );
        assert_eq!(
            exec_char(&[Register::Value(Value::build_text("a"))]),
            Value::build_text("")
        );
    }

    #[test]
    fn test_like_with_escape_or_regexmeta_chars() {
        assert!(Value::exec_like(None, r#"\%A"#, r#"\A"#));
        assert!(Value::exec_like(None, "%a%a", "aaaa"));
    }

    #[test]
    fn test_like_no_cache() {
        assert!(Value::exec_like(None, "a%", "aaaa"));
        assert!(Value::exec_like(None, "%a%a", "aaaa"));
        assert!(!Value::exec_like(None, "%a.a", "aaaa"));
        assert!(!Value::exec_like(None, "a.a%", "aaaa"));
        assert!(!Value::exec_like(None, "%a.ab", "aaaa"));
    }

    #[test]
    fn test_like_with_cache() {
        let mut cache = HashMap::new();
        assert!(Value::exec_like(Some(&mut cache), "a%", "aaaa"));
        assert!(Value::exec_like(Some(&mut cache), "%a%a", "aaaa"));
        assert!(!Value::exec_like(Some(&mut cache), "%a.a", "aaaa"));
        assert!(!Value::exec_like(Some(&mut cache), "a.a%", "aaaa"));
        assert!(!Value::exec_like(Some(&mut cache), "%a.ab", "aaaa"));

        // again after values have been cached
        assert!(Value::exec_like(Some(&mut cache), "a%", "aaaa"));
        assert!(Value::exec_like(Some(&mut cache), "%a%a", "aaaa"));
        assert!(!Value::exec_like(Some(&mut cache), "%a.a", "aaaa"));
        assert!(!Value::exec_like(Some(&mut cache), "a.a%", "aaaa"));
        assert!(!Value::exec_like(Some(&mut cache), "%a.ab", "aaaa"));
    }

    #[test]
    fn test_random() {
        match Value::exec_random() {
            Value::Integer(value) => {
                // Check that the value is within the range of i64
                assert!(
                    (i64::MIN..=i64::MAX).contains(&value),
                    "Random number out of range"
                );
            }
            _ => panic!("exec_random did not return an Integer variant"),
        }
    }

    #[test]
    fn test_exec_randomblob() {
        struct TestCase {
            input: Value,
            expected_len: usize,
        }

        let test_cases = vec![
            TestCase {
                input: Value::Integer(5),
                expected_len: 5,
            },
            TestCase {
                input: Value::Integer(0),
                expected_len: 1,
            },
            TestCase {
                input: Value::Integer(-1),
                expected_len: 1,
            },
            TestCase {
                input: Value::build_text(""),
                expected_len: 1,
            },
            TestCase {
                input: Value::build_text("5"),
                expected_len: 5,
            },
            TestCase {
                input: Value::build_text("0"),
                expected_len: 1,
            },
            TestCase {
                input: Value::build_text("-1"),
                expected_len: 1,
            },
            TestCase {
                input: Value::Float(2.9),
                expected_len: 2,
            },
            TestCase {
                input: Value::Float(-3.15),
                expected_len: 1,
            },
            TestCase {
                input: Value::Null,
                expected_len: 1,
            },
        ];

        for test_case in &test_cases {
            let result = test_case.input.exec_randomblob();
            match result {
                Value::Blob(blob) => {
                    assert_eq!(blob.len(), test_case.expected_len);
                }
                _ => panic!("exec_randomblob did not return a Blob variant"),
            }
        }
    }

    #[test]
    fn test_exec_round() {
        let input_val = Value::Float(123.456);
        let expected_val = Value::Float(123.0);
        assert_eq!(input_val.exec_round(None), expected_val);

        let input_val = Value::Float(123.456);
        let precision_val = Value::Integer(2);
        let expected_val = Value::Float(123.46);
        assert_eq!(input_val.exec_round(Some(&precision_val)), expected_val);

        let input_val = Value::Float(123.456);
        let precision_val = Value::build_text("1");
        let expected_val = Value::Float(123.5);
        assert_eq!(input_val.exec_round(Some(&precision_val)), expected_val);

        let input_val = Value::build_text("123.456");
        let precision_val = Value::Integer(2);
        let expected_val = Value::Float(123.46);
        assert_eq!(input_val.exec_round(Some(&precision_val)), expected_val);

        let input_val = Value::Integer(123);
        let precision_val = Value::Integer(1);
        let expected_val = Value::Float(123.0);
        assert_eq!(input_val.exec_round(Some(&precision_val)), expected_val);

        let input_val = Value::Float(100.123);
        let expected_val = Value::Float(100.0);
        assert_eq!(input_val.exec_round(None), expected_val);

        let input_val = Value::Float(100.123);
        let expected_val = Value::Null;
        assert_eq!(input_val.exec_round(Some(&Value::Null)), expected_val);
    }

    #[test]
    fn test_exec_if() {
        let reg = Value::Integer(0);
        assert!(!reg.exec_if(false, false));
        assert!(reg.exec_if(false, true));

        let reg = Value::Integer(1);
        assert!(reg.exec_if(false, false));
        assert!(!reg.exec_if(false, true));

        let reg = Value::Null;
        assert!(!reg.exec_if(false, false));
        assert!(!reg.exec_if(false, true));

        let reg = Value::Null;
        assert!(reg.exec_if(true, false));
        assert!(reg.exec_if(true, true));

        let reg = Value::Null;
        assert!(!reg.exec_if(false, false));
        assert!(!reg.exec_if(false, true));
    }

    #[test]
    fn test_nullif() {
        assert_eq!(
            Value::Integer(1).exec_nullif(&Value::Integer(1)),
            Value::Null
        );
        assert_eq!(
            Value::Float(1.1).exec_nullif(&Value::Float(1.1)),
            Value::Null
        );
        assert_eq!(
            Value::build_text("limbo").exec_nullif(&Value::build_text("limbo")),
            Value::Null
        );

        assert_eq!(
            Value::Integer(1).exec_nullif(&Value::Integer(2)),
            Value::Integer(1)
        );
        assert_eq!(
            Value::Float(1.1).exec_nullif(&Value::Float(1.2)),
            Value::Float(1.1)
        );
        assert_eq!(
            Value::build_text("limbo").exec_nullif(&Value::build_text("limb")),
            Value::build_text("limbo")
        );
    }

    #[test]
    fn test_substring() {
        let str_value = Value::build_text("limbo");
        let start_value = Value::Integer(1);
        let length_value = Value::Integer(3);
        let expected_val = Value::build_text("lim");
        assert_eq!(
            Value::exec_substring(&str_value, &start_value, Some(&length_value)),
            expected_val
        );

        let str_value = Value::build_text("limbo");
        let start_value = Value::Integer(1);
        let length_value = Value::Integer(10);
        let expected_val = Value::build_text("limbo");
        assert_eq!(
            Value::exec_substring(&str_value, &start_value, Some(&length_value)),
            expected_val
        );

        let str_value = Value::build_text("limbo");
        let start_value = Value::Integer(10);
        let length_value = Value::Integer(3);
        let expected_val = Value::build_text("");
        assert_eq!(
            Value::exec_substring(&str_value, &start_value, Some(&length_value)),
            expected_val
        );

        let str_value = Value::build_text("limbo");
        let start_value = Value::Integer(3);
        let length_value = Value::Null;
        let expected_val = Value::build_text("mbo");
        assert_eq!(
            Value::exec_substring(&str_value, &start_value, Some(&length_value)),
            expected_val
        );

        let str_value = Value::build_text("limbo");
        let start_value = Value::Integer(10);
        let length_value = Value::Null;
        let expected_val = Value::build_text("");
        assert_eq!(
            Value::exec_substring(&str_value, &start_value, Some(&length_value)),
            expected_val
        );
    }

    #[test]
    fn test_exec_instr() {
        let input = Value::build_text("limbo");
        let pattern = Value::build_text("im");
        let expected = Value::Integer(2);
        assert_eq!(input.exec_instr(&pattern), expected);

        let input = Value::build_text("limbo");
        let pattern = Value::build_text("limbo");
        let expected = Value::Integer(1);
        assert_eq!(input.exec_instr(&pattern), expected);

        let input = Value::build_text("limbo");
        let pattern = Value::build_text("o");
        let expected = Value::Integer(5);
        assert_eq!(input.exec_instr(&pattern), expected);

        let input = Value::build_text("liiiiimbo");
        let pattern = Value::build_text("ii");
        let expected = Value::Integer(2);
        assert_eq!(input.exec_instr(&pattern), expected);

        let input = Value::build_text("limbo");
        let pattern = Value::build_text("limboX");
        let expected = Value::Integer(0);
        assert_eq!(input.exec_instr(&pattern), expected);

        let input = Value::build_text("limbo");
        let pattern = Value::build_text("");
        let expected = Value::Integer(1);
        assert_eq!(input.exec_instr(&pattern), expected);

        let input = Value::build_text("");
        let pattern = Value::build_text("limbo");
        let expected = Value::Integer(0);
        assert_eq!(input.exec_instr(&pattern), expected);

        let input = Value::build_text("");
        let pattern = Value::build_text("");
        let expected = Value::Integer(1);
        assert_eq!(input.exec_instr(&pattern), expected);

        let input = Value::Null;
        let pattern = Value::Null;
        let expected = Value::Null;
        assert_eq!(input.exec_instr(&pattern), expected);

        let input = Value::build_text("limbo");
        let pattern = Value::Null;
        let expected = Value::Null;
        assert_eq!(input.exec_instr(&pattern), expected);

        let input = Value::Null;
        let pattern = Value::build_text("limbo");
        let expected = Value::Null;
        assert_eq!(input.exec_instr(&pattern), expected);

        let input = Value::Integer(123);
        let pattern = Value::Integer(2);
        let expected = Value::Integer(2);
        assert_eq!(input.exec_instr(&pattern), expected);

        let input = Value::Integer(123);
        let pattern = Value::Integer(5);
        let expected = Value::Integer(0);
        assert_eq!(input.exec_instr(&pattern), expected);

        let input = Value::Float(12.34);
        let pattern = Value::Float(2.3);
        let expected = Value::Integer(2);
        assert_eq!(input.exec_instr(&pattern), expected);

        let input = Value::Float(12.34);
        let pattern = Value::Float(5.6);
        let expected = Value::Integer(0);
        assert_eq!(input.exec_instr(&pattern), expected);

        let input = Value::Float(12.34);
        let pattern = Value::build_text(".");
        let expected = Value::Integer(3);
        assert_eq!(input.exec_instr(&pattern), expected);

        let input = Value::Blob(vec![1, 2, 3, 4, 5]);
        let pattern = Value::Blob(vec![3, 4]);
        let expected = Value::Integer(3);
        assert_eq!(input.exec_instr(&pattern), expected);

        let input = Value::Blob(vec![1, 2, 3, 4, 5]);
        let pattern = Value::Blob(vec![3, 2]);
        let expected = Value::Integer(0);
        assert_eq!(input.exec_instr(&pattern), expected);

        let input = Value::Blob(vec![0x61, 0x62, 0x63, 0x64, 0x65]);
        let pattern = Value::build_text("cd");
        let expected = Value::Integer(3);
        assert_eq!(input.exec_instr(&pattern), expected);

        let input = Value::build_text("abcde");
        let pattern = Value::Blob(vec![0x63, 0x64]);
        let expected = Value::Integer(3);
        assert_eq!(input.exec_instr(&pattern), expected);
    }

    #[test]
    fn test_exec_sign() {
        let input = Value::Integer(42);
        let expected = Some(Value::Integer(1));
        assert_eq!(input.exec_sign(), expected);

        let input = Value::Integer(-42);
        let expected = Some(Value::Integer(-1));
        assert_eq!(input.exec_sign(), expected);

        let input = Value::Integer(0);
        let expected = Some(Value::Integer(0));
        assert_eq!(input.exec_sign(), expected);

        let input = Value::Float(0.0);
        let expected = Some(Value::Integer(0));
        assert_eq!(input.exec_sign(), expected);

        let input = Value::Float(0.1);
        let expected = Some(Value::Integer(1));
        assert_eq!(input.exec_sign(), expected);

        let input = Value::Float(42.0);
        let expected = Some(Value::Integer(1));
        assert_eq!(input.exec_sign(), expected);

        let input = Value::Float(-42.0);
        let expected = Some(Value::Integer(-1));
        assert_eq!(input.exec_sign(), expected);

        let input = Value::build_text("abc");
        let expected = Some(Value::Null);
        assert_eq!(input.exec_sign(), expected);

        let input = Value::build_text("42");
        let expected = Some(Value::Integer(1));
        assert_eq!(input.exec_sign(), expected);

        let input = Value::build_text("-42");
        let expected = Some(Value::Integer(-1));
        assert_eq!(input.exec_sign(), expected);

        let input = Value::build_text("0");
        let expected = Some(Value::Integer(0));
        assert_eq!(input.exec_sign(), expected);

        let input = Value::Blob(b"abc".to_vec());
        let expected = Some(Value::Null);
        assert_eq!(input.exec_sign(), expected);

        let input = Value::Blob(b"42".to_vec());
        let expected = Some(Value::Integer(1));
        assert_eq!(input.exec_sign(), expected);

        let input = Value::Blob(b"-42".to_vec());
        let expected = Some(Value::Integer(-1));
        assert_eq!(input.exec_sign(), expected);

        let input = Value::Blob(b"0".to_vec());
        let expected = Some(Value::Integer(0));
        assert_eq!(input.exec_sign(), expected);

        let input = Value::Null;
        let expected = Some(Value::Null);
        assert_eq!(input.exec_sign(), expected);
    }

    #[test]
    fn test_exec_zeroblob() {
        let input = Value::Integer(0);
        let expected = Value::Blob(vec![]);
        assert_eq!(input.exec_zeroblob(), expected);

        let input = Value::Null;
        let expected = Value::Blob(vec![]);
        assert_eq!(input.exec_zeroblob(), expected);

        let input = Value::Integer(4);
        let expected = Value::Blob(vec![0; 4]);
        assert_eq!(input.exec_zeroblob(), expected);

        let input = Value::Integer(-1);
        let expected = Value::Blob(vec![]);
        assert_eq!(input.exec_zeroblob(), expected);

        let input = Value::build_text("5");
        let expected = Value::Blob(vec![0; 5]);
        assert_eq!(input.exec_zeroblob(), expected);

        let input = Value::build_text("-5");
        let expected = Value::Blob(vec![]);
        assert_eq!(input.exec_zeroblob(), expected);

        let input = Value::build_text("text");
        let expected = Value::Blob(vec![]);
        assert_eq!(input.exec_zeroblob(), expected);

        let input = Value::Float(2.6);
        let expected = Value::Blob(vec![0; 2]);
        assert_eq!(input.exec_zeroblob(), expected);

        let input = Value::Blob(vec![1]);
        let expected = Value::Blob(vec![]);
        assert_eq!(input.exec_zeroblob(), expected);
    }

    #[test]
    fn test_execute_sqlite_version() {
        let version_integer = 3046001;
        let expected = "3.46.1";
        assert_eq!(execute_sqlite_version(version_integer), expected);
    }

    #[test]
    fn test_replace() {
        let input_str = Value::build_text("bob");
        let pattern_str = Value::build_text("b");
        let replace_str = Value::build_text("a");
        let expected_str = Value::build_text("aoa");
        assert_eq!(
            Value::exec_replace(&input_str, &pattern_str, &replace_str),
            expected_str
        );

        let input_str = Value::build_text("bob");
        let pattern_str = Value::build_text("b");
        let replace_str = Value::build_text("");
        let expected_str = Value::build_text("o");
        assert_eq!(
            Value::exec_replace(&input_str, &pattern_str, &replace_str),
            expected_str
        );

        let input_str = Value::build_text("bob");
        let pattern_str = Value::build_text("b");
        let replace_str = Value::build_text("abc");
        let expected_str = Value::build_text("abcoabc");
        assert_eq!(
            Value::exec_replace(&input_str, &pattern_str, &replace_str),
            expected_str
        );

        let input_str = Value::build_text("bob");
        let pattern_str = Value::build_text("a");
        let replace_str = Value::build_text("b");
        let expected_str = Value::build_text("bob");
        assert_eq!(
            Value::exec_replace(&input_str, &pattern_str, &replace_str),
            expected_str
        );

        let input_str = Value::build_text("bob");
        let pattern_str = Value::build_text("");
        let replace_str = Value::build_text("a");
        let expected_str = Value::build_text("bob");
        assert_eq!(
            Value::exec_replace(&input_str, &pattern_str, &replace_str),
            expected_str
        );

        let input_str = Value::build_text("bob");
        let pattern_str = Value::Null;
        let replace_str = Value::build_text("a");
        let expected_str = Value::Null;
        assert_eq!(
            Value::exec_replace(&input_str, &pattern_str, &replace_str),
            expected_str
        );

        let input_str = Value::build_text("bo5");
        let pattern_str = Value::Integer(5);
        let replace_str = Value::build_text("a");
        let expected_str = Value::build_text("boa");
        assert_eq!(
            Value::exec_replace(&input_str, &pattern_str, &replace_str),
            expected_str
        );

        let input_str = Value::build_text("bo5.0");
        let pattern_str = Value::Float(5.0);
        let replace_str = Value::build_text("a");
        let expected_str = Value::build_text("boa");
        assert_eq!(
            Value::exec_replace(&input_str, &pattern_str, &replace_str),
            expected_str
        );

        let input_str = Value::build_text("bo5");
        let pattern_str = Value::Float(5.0);
        let replace_str = Value::build_text("a");
        let expected_str = Value::build_text("bo5");
        assert_eq!(
            Value::exec_replace(&input_str, &pattern_str, &replace_str),
            expected_str
        );

        let input_str = Value::build_text("bo5.0");
        let pattern_str = Value::Float(5.0);
        let replace_str = Value::Float(6.0);
        let expected_str = Value::build_text("bo6.0");
        assert_eq!(
            Value::exec_replace(&input_str, &pattern_str, &replace_str),
            expected_str
        );

        // todo: change this test to use (0.1 + 0.2) instead of 0.3 when decimals are implemented.
        let input_str = Value::build_text("tes3");
        let pattern_str = Value::Integer(3);
        let replace_str = Value::Float(0.3);
        let expected_str = Value::build_text("tes0.3");
        assert_eq!(
            Value::exec_replace(&input_str, &pattern_str, &replace_str),
            expected_str
        );
    }

    #[test]
    fn test_bitfield() {
        let mut bitfield = Bitfield::<4>::new();
        for i in 0..256 {
            bitfield.set(i);
            assert!(bitfield.get(i));
            for j in 0..i {
                assert!(bitfield.get(j));
            }
            for j in i + 1..256 {
                assert!(!bitfield.get(j));
            }
        }
        for i in 0..256 {
            bitfield.unset(i);
            assert!(!bitfield.get(i));
        }
    }
}<|MERGE_RESOLUTION|>--- conflicted
+++ resolved
@@ -8,11 +8,7 @@
 use crate::storage::database::DatabaseFile;
 use crate::storage::page_cache::PageCache;
 use crate::storage::pager::{AtomicDbState, CreateBTreeFlags, DbState};
-<<<<<<< HEAD
-use crate::storage::sqlite3_ondisk::{read_varint, PageSize};
-=======
-use crate::storage::sqlite3_ondisk::{read_varint, DatabaseHeader};
->>>>>>> 1d2b461a
+use crate::storage::sqlite3_ondisk::{read_varint, DatabaseHeader, PageSize};
 use crate::translate::collate::CollationSeq;
 use crate::types::{
     compare_immutable, compare_records_generic, Extendable, IOCompletions, ImmutableRecord,
@@ -2193,6 +2189,7 @@
         },
         insn
     );
+
     let pager = program.get_pager_from_database_index(db);
     loop {
         match state.op_transaction_state {
@@ -2253,7 +2250,6 @@
                     // for both.
                     if program.connection.mv_tx.get().is_none() {
                         // We allocate the first page lazily in the first transaction.
-                        return_if_io!(pager.maybe_allocate_page1());
                         // TODO: when we fix MVCC enable schema cookie detection for reprepare statements
                         // let header_schema_cookie = pager
                         //     .io
@@ -2308,7 +2304,6 @@
                         pager.begin_read_tx()?;
                     }
 
-<<<<<<< HEAD
                     if updated && matches!(new_transaction_state, TransactionState::Write { .. }) {
                         turso_assert!(
                             !conn.is_nested_stmt.get(),
@@ -2336,44 +2331,22 @@
                             return Ok(InsnFunctionStepResult::IO(io));
                         }
                     }
-=======
-    // 2. Start transaction if needed
-    if let Some(mv_store) = &mv_store {
-        // In MVCC we don't have write exclusivity, therefore we just need to start a transaction if needed.
-        // Programs can run Transaction twice, first with read flag and then with write flag. So a single txid is enough
-        // for both.
-        if program.connection.mv_tx.get().is_none() {
-            // We allocate the first page lazily in the first transaction.
-            // TODO: when we fix MVCC enable schema cookie detection for reprepare statements
-            // let header_schema_cookie = pager
-            //     .io
-            //     .block(|| pager.with_header(|header| header.schema_cookie.get()))?;
-            // if header_schema_cookie != *schema_cookie {
-            //     return Err(LimboError::SchemaUpdated);
-            // }
-            let tx_id = match tx_mode {
-                TransactionMode::None | TransactionMode::Read | TransactionMode::Concurrent => {
-                    mv_store.begin_tx(pager.clone())?
-                }
-                TransactionMode::Write => {
-                    return_if_io!(mv_store.begin_exclusive_tx(pager.clone(), None))
->>>>>>> 1d2b461a
                 }
 
                 // 3. Transaction state should be updated before checking for Schema cookie so that the tx is ended properly on error
                 if updated {
                     conn.transaction_state.replace(new_transaction_state);
                 }
-
                 state.op_transaction_state = OpTransactionState::CheckSchemaCookie;
                 continue;
             }
             // 4. Check whether schema has changed if we are actually going to access the database.
             // Can only read header if page 1 has been allocated already
             // begin_write_tx that happens, but not begin_read_tx
-            // TODO: this is a hack to make the pager run the IO loop
             OpTransactionState::CheckSchemaCookie => {
-                let res = pager.with_header(|header| header.schema_cookie.get());
+                let res = with_header(&pager, mv_store, program, |header| {
+                    header.schema_cookie.get()
+                });
                 match res {
                     Ok(IOResult::Done(header_schema_cookie)) => {
                         if header_schema_cookie != *schema_cookie {
@@ -2393,29 +2366,8 @@
                     }
                 }
 
-<<<<<<< HEAD
                 state.pc += 1;
                 return Ok(InsnFunctionStepResult::Step);
-=======
-    // 4. Check whether schema has changed if we are actually going to access the database.
-    // Can only read header if page 1 has been allocated already
-    // begin_write_tx that happens, but not begin_read_tx
-    // TODO: this is a hack to make the pager run the IO loop
-    let res = pager.io.block(|| {
-        with_header(&pager, mv_store, program, |header| {
-            header.schema_cookie.get()
-        })
-    });
-    match res {
-        Ok(header_schema_cookie) => {
-            if header_schema_cookie != *schema_cookie {
-                tracing::debug!(
-                    "schema changed, force reprepare: {} != {}",
-                    header_schema_cookie,
-                    *schema_cookie
-                );
-                return Err(LimboError::SchemaUpdated);
->>>>>>> 1d2b461a
             }
         }
     }
@@ -7233,7 +7185,8 @@
     match &mut state.op_open_ephemeral_state {
         OpOpenEphemeralState::Start => {
             tracing::trace!("Start");
-            let page_size = return_if_io!(pager.with_header(|header| header.page_size));
+            let page_size =
+                return_if_io!(with_header(pager, mv_store, program, |header| header.page_size));
             let conn = program.connection.clone();
             let io = conn.pager.borrow().io.clone();
             let rand_num = io.generate_random_number();
@@ -7266,14 +7219,6 @@
                 db_file_io = io;
             }
 
-<<<<<<< HEAD
-=======
-            let page_size = pager
-                .io
-                .block(|| with_header(pager, mv_store, program, |header| header.page_size))?
-                .get();
-
->>>>>>> 1d2b461a
             let buffer_pool = program.connection._db.buffer_pool.clone();
             let page_cache = Arc::new(RwLock::new(PageCache::default()));
 
@@ -7286,15 +7231,7 @@
                 Arc::new(AtomicDbState::new(DbState::Uninitialized)),
                 Arc::new(Mutex::new(())),
             )?);
-<<<<<<< HEAD
-=======
-
-            let page_size = pager
-                .io
-                .block(|| with_header(&pager, mv_store, program, |header| header.page_size))
-                .unwrap_or_default();
-
->>>>>>> 1d2b461a
+
             pager.page_size.set(Some(page_size));
 
             state.op_open_ephemeral_state = OpOpenEphemeralState::StartingTxn { pager };
